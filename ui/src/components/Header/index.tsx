--- conflicted
+++ resolved
@@ -66,7 +66,6 @@
   return (
     <Navbar variant="dark" expand="lg" className="sticky-top" id="header">
       <Container className="d-flex align-items-center">
-<<<<<<< HEAD
         <Navbar.Toggle
           aria-controls="navBarContent"
           className="answer-navBar me-2"
@@ -74,7 +73,7 @@
         />
 
         <div className="left-wrap d-flex justify-content-between align-items-center nav-grow">
-          <Navbar.Brand to="/" as={Link}>
+          <Navbar.Brand to="/" as={Link} className="lh-1">
             {interfaceInfo.logo ? (
               <img
                 className="logo rounded-1 me-0"
@@ -106,16 +105,6 @@
           </div>
         </div>
 
-=======
-        <Navbar.Brand className="lh-1" href="/">
-          {interfaceInfo.logo ? (
-            <img className="logo" src={interfaceInfo.logo} alt="" />
-          ) : (
-            <span>{siteInfo.name || 'Answer'}</span>
-          )}
-        </Navbar.Brand>
-        <Navbar.Toggle aria-controls="navBarContent" />
->>>>>>> fcea53c7
         <Navbar.Collapse id="navBarContent" className="me-auto">
           <hr className="hr lg-none mb-2" style={{ marginTop: '12px' }} />
           <Col md={4}>
