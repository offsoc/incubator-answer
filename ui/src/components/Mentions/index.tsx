/*
 * Licensed to the Apache Software Foundation (ASF) under one
 * or more contributor license agreements.  See the NOTICE file
 * distributed with this work for additional information
 * regarding copyright ownership.  The ASF licenses this file
 * to you under the Apache License, Version 2.0 (the
 * "License"); you may not use this file except in compliance
 * with the License.  You may obtain a copy of the License at
 *
 *   http://www.apache.org/licenses/LICENSE-2.0
 *
 * Unless required by applicable law or agreed to in writing,
 * software distributed under the License is distributed on an
 * "AS IS" BASIS, WITHOUT WARRANTIES OR CONDITIONS OF ANY
 * KIND, either express or implied.  See the License for the
 * specific language governing permissions and limitations
 * under the License.
 */

import React, { useEffect, useRef, useState, FC } from 'react';
import { Dropdown } from 'react-bootstrap';

import { useSearchUserStaff } from '@/services';
import * as Types from '@/common/interface';

import './index.scss';

interface IProps {
  children: React.ReactNode;
  pageUsers;
  onSelected: (val: string) => void;
}

const MAX_RECODE = 5;

const Mentions: FC<IProps> = ({ children, pageUsers, onSelected }) => {
  const menuRef = useRef<HTMLDivElement>(null);
  const dropdownRef = useRef<HTMLDivElement>(null);
  const [val, setValue] = useState('');
  const [users, setUsers] = useState<Types.PageUser[]>([]);
  const [cursor, setCursor] = useState(0);
  const [isRequested, setRequestedState] = useState(false);
  const { data: staffUserList = [] } = useSearchUserStaff(val);
  const mapStaffUsers =
    staffUserList
      ?.map((item) => ({
        displayName: item.display_name,
        userName: item.username,
      }))
      ?.filter(
        (item) =>
          users.findIndex((user) => user.userName === item.userName) < 0,
      ) || [];
<<<<<<< HEAD

  console.log('staffUserList:', staffUserList);
=======
>>>>>>> 7e81bf9a

  const searchUser = () => {
    const element = dropdownRef.current?.children[0];
    const { value, selectionStart = 0 } = element as HTMLTextAreaElement;

    if (value.indexOf('@') < 0) {
      setValue('');
    }
    if (!selectionStart) {
      return;
    }

    const str = value.substring(
      value.substring(0, selectionStart).lastIndexOf('@'),
      selectionStart,
    );

    if (str.substring(str.lastIndexOf(' '), selectionStart).indexOf('@') < 0) {
      return;
    }

    console.log('str111111:', str);
    console.log('str2222:', str.substring(1));
    setValue(str.substring(1));

    if (!str.substring(1)) {
      return;
    }
    if (isRequested) {
      return;
    }
    setRequestedState(true);
  };

  useEffect(() => {
    const element = dropdownRef.current?.children[0] as HTMLTextAreaElement;

    if (element) {
      element.addEventListener('input', searchUser);
    }
    return () => {
      element.removeEventListener('input', searchUser);
    };
  }, [dropdownRef]);

  useEffect(() => {
    setUsers(pageUsers);
  }, [pageUsers, val]);

  const handleClick = (item) => {
    const element = dropdownRef.current?.children[0] as HTMLTextAreaElement;

    const { value, selectionStart = 0 } = element;

    if (!selectionStart) {
      return;
    }

    const text = `@${item?.userName}`;
    onSelected(
      `${value.substring(
        0,
        value.substring(0, selectionStart).lastIndexOf('@'),
      )}${text}${value.substring(selectionStart)}`,
    );
    setUsers([]);
    setValue('');
  };
  const filterData = val
    ? [...users, ...mapStaffUsers].filter(
        (item) =>
          item.displayName?.indexOf(val) === 0 ||
          item.userName?.indexOf(val) === 0,
      )
    : [];
  const handleKeyDown = (e) => {
    const { keyCode } = e;

    if (keyCode === 38 && cursor > 0) {
      e.preventDefault();
      setCursor(cursor - 1);
    }
    if (keyCode === 40 && cursor < filterData.length - 1) {
      e.preventDefault();

      setCursor(cursor + 1);
    }
    if (keyCode === 13 && cursor > -1 && cursor <= filterData.length - 1) {
      e.preventDefault();

      const item = filterData[cursor];

      handleClick(item);
      setCursor(0);
    }
  };

  console.log('keyCode11111', cursor);

  return (
    <Dropdown
      ref={dropdownRef}
      className="mentions-wrap"
      show={filterData.length > 0}
      onKeyDown={handleKeyDown}>
      {children}
      <Dropdown.Menu
        className={filterData.length > 0 ? 'visible' : 'invisible'}
        ref={menuRef}>
        {filterData
          .filter((_, index) => index < MAX_RECODE)
          .map((item, index) => {
            return (
              <Dropdown.Item
                className={`${cursor === index ? 'bg-gray-200' : ''}`}
                key={item.displayName}
                onClick={() => handleClick(item)}>
                <span className="link-dark me-1">{item.displayName}</span>
                <small className="link-secondary">@{item.userName}</small>
              </Dropdown.Item>
            );
          })}
      </Dropdown.Menu>
    </Dropdown>
  );
};

export default Mentions;<|MERGE_RESOLUTION|>--- conflicted
+++ resolved
@@ -51,11 +51,6 @@
         (item) =>
           users.findIndex((user) => user.userName === item.userName) < 0,
       ) || [];
-<<<<<<< HEAD
-
-  console.log('staffUserList:', staffUserList);
-=======
->>>>>>> 7e81bf9a
 
   const searchUser = () => {
     const element = dropdownRef.current?.children[0];
@@ -77,8 +72,6 @@
       return;
     }
 
-    console.log('str111111:', str);
-    console.log('str2222:', str.substring(1));
     setValue(str.substring(1));
 
     if (!str.substring(1)) {
