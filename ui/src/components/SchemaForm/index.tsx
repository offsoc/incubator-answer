import React, {
  ForwardRefRenderFunction,
  forwardRef,
  useImperativeHandle,
  useEffect,
} from 'react';
import { Form, Button } from 'react-bootstrap';
import { useTranslation } from 'react-i18next';

import { isEmpty } from 'lodash';
import classnames from 'classnames';

import type * as Type from '@/common/interface';

<<<<<<< HEAD
export interface JSONSchema {
  title: string;
  description?: string;
  required?: string[];
  properties: {
    [key: string]: {
      type: 'string' | 'boolean' | 'number';
      title: string;
      description?: string;
      enum?: Array<string | boolean | number>;
      enumNames?: string[];
      default?: string | boolean | number;
    };
  };
}

export interface BaseUIOptions {
  empty?: string;
  className?: string | string[];
  validator?: (
    value,
    formData?,
  ) => Promise<string | true | void> | true | string;
}
export interface InputOptions extends BaseUIOptions {
  placeholder?: string;
  inputType?:
    | 'color'
    | 'date'
    | 'datetime-local'
    | 'email'
    | 'month'
    | 'number'
    | 'password'
    | 'range'
    | 'search'
    | 'tel'
    | 'text'
    | 'time'
    | 'url'
    | 'week';
}
export interface SelectOptions extends BaseUIOptions {}
export interface UploadOptions extends BaseUIOptions {
  acceptType?: string;
  imageType?: Type.UploadType;
}

export interface SwitchOptions extends BaseUIOptions {
  label?: string;
}

export interface TimezoneOptions extends BaseUIOptions {
  placeholder?: string;
}

export interface CheckboxOptions extends BaseUIOptions {}

export interface RadioOptions extends BaseUIOptions {}

export interface TextareaOptions extends BaseUIOptions {
  placeholder?: string;
  rows?: number;
}

export type UIOptions =
  | InputOptions
  | SelectOptions
  | UploadOptions
  | SwitchOptions
  | TimezoneOptions
  | CheckboxOptions
  | RadioOptions
  | TextareaOptions;

export type UIWidget =
  | 'textarea'
  | 'input'
  | 'checkbox'
  | 'radio'
  | 'select'
  | 'upload'
  | 'timezone'
  | 'switch';
export interface UISchema {
  [key: string]: {
    'ui:widget'?: UIWidget;
    'ui:options'?: UIOptions;
  };
}
=======
import type { JSONSchema, UISchema, BaseUIOptions, FormKit } from './types';
import {
  Legend,
  Select,
  Check,
  Switch,
  Timezone,
  Upload,
  Textarea,
  Input,
  Button as SfButton,
} from './components';

export * from './types';
>>>>>>> 016fd7b4

interface IProps {
  schema: JSONSchema | null;
  formData: Type.FormDataType | null;
  uiSchema?: UISchema;
  refreshConfig?: FormKit['refreshConfig'];
  hiddenSubmit?: boolean;
  onChange?: (data: Type.FormDataType) => void;
  onSubmit?: (e: React.FormEvent) => void;
}

interface IRef {
  validator: () => Promise<boolean>;
}

/**
 * TODO:
 *  - [!] Standardised `Admin/Plugins/Config/index.tsx` method for generating dynamic form configurations.
 *  - Normalize and document `formData[key].hidden && 'd-none'`
 *  - Normalize and document `hiddenSubmit`
 *  - Improving field hints for `formData`
 *  - Optimise form data updates
 *    * Automatic field type conversion
 *    * Dynamic field generation
 */

/**
 * json schema form
 * @param schema json schema
 * @param uiSchema ui schema
 * @param formData form data
 * @param onChange change event
 * @param onSubmit submit event
 */
const SchemaForm: ForwardRefRenderFunction<IRef, IProps> = (
  {
    schema,
    uiSchema = {},
    refreshConfig,
    formData,
    onChange,
    onSubmit,
    hiddenSubmit = false,
  },
  ref,
) => {
  const { t } = useTranslation('translation', {
    keyPrefix: 'form',
  });
  const { required = [], properties = {} } = schema || {};
  // check required field
  const excludes = required.filter((key) => !properties[key]);
  if (excludes.length > 0) {
    console.error(t('not_found_props', { key: excludes.join(', ') }));
  }
  formData ||= {};
  const keys = Object.keys(properties);
  /**
   * Prevent components such as `select` from having default values,
   * which are not generated on `formData`
   */
  const setDefaultValueAsDomBehaviour = () => {
    keys.forEach((k) => {
<<<<<<< HEAD
      const fieldVal = formData[k]?.value;
=======
      const fieldVal = formData![k]?.value;
>>>>>>> 016fd7b4
      const metaProp = properties[k];
      const uiCtrl = uiSchema[k]?.['ui:widget'];
      if (!metaProp || !uiCtrl || fieldVal !== undefined) {
        return;
      }
      if (uiCtrl === 'select' && metaProp.enum?.[0] !== undefined) {
<<<<<<< HEAD
        formData[k] = {
=======
        formData![k] = {
>>>>>>> 016fd7b4
          errorMsg: '',
          isInvalid: false,
          value: metaProp.enum?.[0],
        };
      }
    });
<<<<<<< HEAD
  };
  useEffect(() => {
    setDefaultValueAsDomBehaviour();
  }, [formData]);

  const handleInputChange = (e: React.ChangeEvent<HTMLInputElement>) => {
    const { name, value } = e.target;
    const data = {
      ...formData,
      [name]: { ...formData[name], value, isInvalid: false },
    };
    if (onChange instanceof Function) {
      onChange(data);
    }
  };

  const handleSelectChange = (e: React.ChangeEvent<HTMLSelectElement>) => {
    const { name, value } = e.target;
    const data = {
      ...formData,
      [name]: { ...formData[name], value, isInvalid: false },
    };
    if (onChange instanceof Function) {
      onChange(data);
    }
=======
>>>>>>> 016fd7b4
  };
  useEffect(() => {
    setDefaultValueAsDomBehaviour();
  }, [formData]);

  const formKitWithContext: FormKit = {
    refreshConfig() {
      if (typeof refreshConfig === 'function') {
        refreshConfig();
      }
    },
  };

  /**
   * Form validation
   * - Currently only dynamic forms are in use, the business form validation has been handed over to the server
   */
  const requiredValidator = () => {
    const errors: string[] = [];
    required.forEach((key) => {
      if (!formData![key] || !formData![key].value) {
        errors.push(key);
      }
    });
    return errors;
  };

  const syncValidator = () => {
    const errors: Array<{ key: string; msg: string }> = [];
    const promises: Array<{
      key: string;
      promise;
    }> = [];
    keys.forEach((key) => {
      const { validator } = uiSchema[key]?.['ui:options'] || {};
      if (validator instanceof Function) {
        const value = formData![key]?.value;
        promises.push({
          key,
          promise: validator(value, formData),
        });
      }
    });
    return Promise.allSettled(promises.map((item) => item.promise)).then(
      (results) => {
        results.forEach((result, index) => {
          const { key } = promises[index];
          if (result.status === 'rejected') {
            errors.push({
              key,
              msg: result.reason.message,
            });
          }

          if (result.status === 'fulfilled') {
            const msg = result.value;
            if (typeof msg === 'string') {
              errors.push({
                key,
                msg,
              });
            }
          }
        });
        return errors;
      },
    );
  };

  const validator = async (): Promise<boolean> => {
    const errors = requiredValidator();
    if (errors.length > 0) {
      formData = errors.reduce((acc, cur) => {
        acc[cur] = {
          ...formData![cur],
          isInvalid: true,
          errorMsg:
            uiSchema[cur]?.['ui:options']?.empty ||
            `${properties[cur]?.title} ${t('empty')}`,
        };
        return acc;
      }, formData || {});
      if (onChange instanceof Function) {
        onChange({ ...formData });
      }
      return false;
    }
    const syncErrors = await syncValidator();
    if (syncErrors.length > 0) {
      formData = syncErrors.reduce((acc, cur) => {
        acc[cur.key] = {
          ...formData![cur.key],
          isInvalid: true,
          errorMsg: cur.msg || `${properties[cur.key].title} ${t('invalid')}`,
        };
        return acc;
      }, formData || {});
      if (onChange instanceof Function) {
        onChange({ ...formData });
      }
      return false;
    }
    return true;
  };

  const handleSubmit = async (e: React.FormEvent) => {
    e.preventDefault();
    const isValid = await validator();
    if (!isValid) {
      return;
    }

    Object.keys(formData!).forEach((key) => {
      formData![key].isInvalid = false;
      formData![key].errorMsg = '';
    });
    if (onChange instanceof Function) {
      onChange(formData!);
    }
    if (onSubmit instanceof Function) {
      onSubmit(e);
    }
  };

<<<<<<< HEAD
  const handleUploadChange = (name: string, value: string) => {
    const data = { ...formData, [name]: { ...formData[name], value } };
    if (onChange instanceof Function) {
      onChange(data);
    }
  };

  const handleInputCheck = (
    e: React.ChangeEvent<HTMLInputElement>,
    index: number,
  ) => {
    const { name, checked } = e.currentTarget;
    const freshVal = checked ? schema.properties[name]?.enum?.[index] : '';
    const data = {
      ...formData,
      [name]: {
        ...formData[name],
        value: freshVal,
        isInvalid: false,
      },
    };
    if (onChange instanceof Function) {
      onChange(data);
    }
  };

  useImperativeHandle(ref, () => ({
    validator,
  }));
  return (
    <Form noValidate onSubmit={handleSubmit}>
      {keys.map((key) => {
        const { title, description } = properties[key];
        const { 'ui:widget': widget = 'input', 'ui:options': uiOpt } =
          uiSchema[key] || {};
        if (widget === 'select') {
          return (
            <Form.Group
              key={title}
              controlId={key}
              className={classnames('mb-3', formData[key].hidden && 'd-none')}>
              <Form.Label>{title}</Form.Label>
              <Form.Select
                aria-label={description}
                name={key}
                value={formData[key]?.value || ''}
                onChange={handleSelectChange}
                isInvalid={formData[key].isInvalid}>
                {properties[key].enum?.map((item, index) => {
                  return (
                    <option value={String(item)} key={String(item)}>
                      {properties[key].enumNames?.[index]}
                    </option>
                  );
                })}
              </Form.Select>
              <Form.Control.Feedback type="invalid">
                {formData[key]?.errorMsg}
              </Form.Control.Feedback>
              {description && (
                <Form.Text className="text-muted">{description}</Form.Text>
              )}
            </Form.Group>
          );
        }

        if (widget === 'checkbox' || widget === 'radio') {
          return (
            <Form.Group
              key={title}
              className={classnames('mb-3', formData[key].hidden && 'd-none')}
              controlId={key}>
              <Form.Label>{title}</Form.Label>
              <Stack direction="horizontal">
                {properties[key].enum?.map((item, index) => {
                  return (
                    <Form.Check
                      key={String(item)}
                      inline
                      required
                      type={widget}
                      name={key}
                      id={`form-${String(item)}`}
                      label={properties[key].enumNames?.[index]}
                      checked={(formData[key]?.value || '') === item}
                      feedback={formData[key]?.errorMsg}
                      feedbackType="invalid"
                      isInvalid={formData[key].isInvalid}
                      onChange={(e) => handleInputCheck(e, index)}
                    />
                  );
                })}
              </Stack>
              <Form.Control.Feedback type="invalid">
                {formData[key]?.errorMsg}
              </Form.Control.Feedback>
              {description && (
                <Form.Text className="text-muted">{description}</Form.Text>
              )}
            </Form.Group>
          );
        }

        if (widget === 'switch') {
          return (
            <Form.Group
              key={title}
              className={classnames('mb-3', formData[key].hidden && 'd-none')}
              controlId={key}>
              <Form.Label>{title}</Form.Label>
              <Form.Check
                required
                id={`switch-${title}`}
                name={key}
                type="switch"
                label={(uiOpt as SwitchOptions)?.label}
                checked={formData[key]?.value || ''}
                feedback={formData[key]?.errorMsg}
                feedbackType="invalid"
                isInvalid={formData[key].isInvalid}
                onChange={handleSwitchChange}
              />
              <Form.Control.Feedback type="invalid">
                {formData[key]?.errorMsg}
              </Form.Control.Feedback>
              {description && (
                <Form.Text className="text-muted">{description}</Form.Text>
              )}
            </Form.Group>
          );
        }
        if (widget === 'timezone') {
          return (
            <Form.Group
              key={title}
              className={classnames('mb-3', formData[key].hidden && 'd-none')}
              controlId={key}>
              <Form.Label>{title}</Form.Label>
              <TimeZonePicker
                value={formData[key]?.value || ''}
                name={key}
                onChange={handleSelectChange}
=======
  useImperativeHandle(ref, () => ({
    validator,
  }));
  if (!formData || !schema || isEmpty(schema.properties)) {
    return null;
  }

  return (
    <Form noValidate onSubmit={handleSubmit}>
      {keys.map((key) => {
        const {
          title,
          description,
          enum: enumValues = [],
          enumNames = [],
        } = properties[key];
        const { 'ui:widget': widget = 'input', 'ui:options': uiOpt } =
          uiSchema?.[key] || {};
        formData ||= {};
        const fieldState = formData[key];
        const uiSimplify = widget === 'legend' || uiOpt?.simplify;
        let groupClassName: BaseUIOptions['fieldClassName'] = uiOpt?.simplify
          ? 'mb-2'
          : 'mb-3';
        if (widget === 'legend') {
          groupClassName = 'mb-0';
        }
        if (uiOpt?.fieldClassName) {
          groupClassName = uiOpt.fieldClassName;
        }
        const readOnly = uiOpt?.readOnly || false;
        return (
          <Form.Group
            key={title}
            controlId={key}
            className={classnames(
              groupClassName,
              formData[key].hidden ? 'd-none' : null,
            )}>
            {/* Uniform processing `label` */}
            {title && !uiSimplify ? <Form.Label>{title}</Form.Label> : null}
            {/* Handling of individual specific controls */}
            {widget === 'legend' ? <Legend title={title} /> : null}
            {widget === 'select' ? (
              <Select
                desc={description}
                fieldName={key}
                onChange={onChange}
                enumValues={enumValues}
                enumNames={enumNames}
                formData={formData}
                readOnly={readOnly}
              />
            ) : null}
            {widget === 'radio' || widget === 'checkbox' ? (
              <Check
                type={widget}
                fieldName={key}
                onChange={onChange}
                enumValues={enumValues}
                enumNames={enumNames}
                formData={formData}
                readOnly={readOnly}
>>>>>>> 016fd7b4
              />
            ) : null}
            {widget === 'switch' ? (
              <Switch
                title={title}
                label={uiOpt && 'label' in uiOpt ? uiOpt.label : ''}
                fieldName={key}
                onChange={onChange}
                formData={formData}
                readOnly={readOnly}
              />
<<<<<<< HEAD
              <Form.Control.Feedback type="invalid">
                {formData[key]?.errorMsg}
              </Form.Control.Feedback>
              {description && (
                <Form.Text className="text-muted">{description}</Form.Text>
              )}
            </Form.Group>
          );
        }

        if (widget === 'upload') {
          const options: UploadOptions = uiSchema[key]?.['ui:options'] || {};
          return (
            <Form.Group
              key={title}
              className={classnames('mb-3', formData[key].hidden && 'd-none')}
              controlId={key}>
              <Form.Label>{title}</Form.Label>
              <BrandUpload
                type={options.imageType || 'avatar'}
                acceptType={options.acceptType || ''}
                value={formData[key]?.value}
                onChange={(value) => handleUploadChange(key, value)}
=======
            ) : null}
            {widget === 'timezone' ? (
              <Timezone
                fieldName={key}
                onChange={onChange}
                formData={formData}
                readOnly={readOnly}
>>>>>>> 016fd7b4
              />
            ) : null}
            {widget === 'upload' ? (
              <Upload
                type={
                  uiOpt && 'imageType' in uiOpt ? uiOpt.imageType : undefined
                }
                acceptType={
                  uiOpt && 'acceptType' in uiOpt ? uiOpt.acceptType : ''
                }
                fieldName={key}
                onChange={onChange}
                formData={formData}
                readOnly={readOnly}
              />
<<<<<<< HEAD
              <Form.Control.Feedback type="invalid">
                {formData[key]?.errorMsg}
              </Form.Control.Feedback>
              {description && (
                <Form.Text className="text-muted">{description}</Form.Text>
              )}
            </Form.Group>
          );
        }

        if (widget === 'textarea') {
          const options: TextareaOptions = uiSchema[key]?.['ui:options'] || {};

          return (
            <Form.Group
              controlId={`form-${key}`}
              key={key}
              className={classnames('mb-3', formData[key].hidden && 'd-none')}>
              <Form.Label>{title}</Form.Label>
              <Form.Control
                as="textarea"
                name={key}
                placeholder={options?.placeholder || ''}
                value={formData[key]?.value || ''}
                onChange={handleInputChange}
                isInvalid={formData[key].isInvalid}
                rows={options?.rows || 3}
                className={classnames(options.className)}
              />
              <Form.Control.Feedback type="invalid">
                {formData[key]?.errorMsg}
              </Form.Control.Feedback>

              {description && (
                <Form.Text className="text-muted">{description}</Form.Text>
              )}
            </Form.Group>
          );
        }

        const options: InputOptions = uiSchema[key]?.['ui:options'] || {};

        return (
          <Form.Group
            controlId={key}
            key={key}
            className={classnames('mb-3', formData[key].hidden && 'd-none')}>
            <Form.Label>{title}</Form.Label>
            <Form.Control
              name={key}
              placeholder={options?.placeholder || ''}
              type={options?.inputType || 'text'}
              value={formData[key]?.value || ''}
              onChange={handleInputChange}
              style={options?.inputType === 'color' ? { width: '6rem' } : {}}
              isInvalid={formData[key].isInvalid}
            />
=======
            ) : null}
            {widget === 'textarea' ? (
              <Textarea
                placeholder={
                  uiOpt && 'placeholder' in uiOpt ? uiOpt.placeholder : ''
                }
                rows={uiOpt && 'rows' in uiOpt ? uiOpt.rows : 3}
                className={uiOpt && 'className' in uiOpt ? uiOpt.className : ''}
                fieldName={key}
                onChange={onChange}
                formData={formData}
                readOnly={readOnly}
              />
            ) : null}
            {widget === 'input' ? (
              <Input
                type={uiOpt && 'inputType' in uiOpt ? uiOpt.inputType : 'text'}
                placeholder={
                  uiOpt && 'placeholder' in uiOpt ? uiOpt.placeholder : ''
                }
                fieldName={key}
                onChange={onChange}
                formData={formData}
                readOnly={readOnly}
              />
            ) : null}
            {widget === 'button' ? (
              <SfButton
                fieldName={key}
                text={uiOpt && 'text' in uiOpt ? uiOpt.text : ''}
                action={uiOpt && 'action' in uiOpt ? uiOpt.action : undefined}
                formKit={formKitWithContext}
                readOnly={readOnly}
                variant={
                  uiOpt && 'variant' in uiOpt ? uiOpt.variant : undefined
                }
                size={uiOpt && 'size' in uiOpt ? uiOpt.size : undefined}
              />
            ) : null}
            {/* Unified handling of `Feedback` and `Text` */}
>>>>>>> 016fd7b4
            <Form.Control.Feedback type="invalid">
              {fieldState?.errorMsg}
            </Form.Control.Feedback>
            {description ? (
              <Form.Text className="text-muted">{description}</Form.Text>
            ) : null}
          </Form.Group>
        );
      })}
      {!hiddenSubmit && (
        <Button variant="primary" type="submit">
          {t('btn_submit')}
        </Button>
      )}
    </Form>
  );
};
export const initFormData = (schema: JSONSchema): Type.FormDataType => {
  const formData: Type.FormDataType = {};
<<<<<<< HEAD
  Object.keys(schema.properties).forEach((key) => {
    const prop = schema.properties[key];
    const defaultVal = prop?.default;
=======
  const props: JSONSchema['properties'] = schema?.properties || {};
  Object.keys(props).forEach((key) => {
    const prop = props[key];
    const defaultVal = prop?.default;

>>>>>>> 016fd7b4
    formData[key] = {
      value: defaultVal,
      isInvalid: false,
      errorMsg: '',
    };
  });
  return formData;
};

export const mergeFormData = (
  target: Type.FormDataType | null,
  origin: Type.FormDataType | null,
) => {
  if (!target) {
    return origin;
  }
  if (!origin) {
    return target;
  }
  Object.keys(target).forEach((k) => {
    const oi = origin[k];
    if (oi && oi.value !== undefined) {
      target[k] = {
        value: oi.value,
        isInvalid: false,
        errorMsg: '',
      };
    }
  });
  return target;
};

export default forwardRef(SchemaForm);<|MERGE_RESOLUTION|>--- conflicted
+++ resolved
@@ -12,98 +12,6 @@
 
 import type * as Type from '@/common/interface';
 
-<<<<<<< HEAD
-export interface JSONSchema {
-  title: string;
-  description?: string;
-  required?: string[];
-  properties: {
-    [key: string]: {
-      type: 'string' | 'boolean' | 'number';
-      title: string;
-      description?: string;
-      enum?: Array<string | boolean | number>;
-      enumNames?: string[];
-      default?: string | boolean | number;
-    };
-  };
-}
-
-export interface BaseUIOptions {
-  empty?: string;
-  className?: string | string[];
-  validator?: (
-    value,
-    formData?,
-  ) => Promise<string | true | void> | true | string;
-}
-export interface InputOptions extends BaseUIOptions {
-  placeholder?: string;
-  inputType?:
-    | 'color'
-    | 'date'
-    | 'datetime-local'
-    | 'email'
-    | 'month'
-    | 'number'
-    | 'password'
-    | 'range'
-    | 'search'
-    | 'tel'
-    | 'text'
-    | 'time'
-    | 'url'
-    | 'week';
-}
-export interface SelectOptions extends BaseUIOptions {}
-export interface UploadOptions extends BaseUIOptions {
-  acceptType?: string;
-  imageType?: Type.UploadType;
-}
-
-export interface SwitchOptions extends BaseUIOptions {
-  label?: string;
-}
-
-export interface TimezoneOptions extends BaseUIOptions {
-  placeholder?: string;
-}
-
-export interface CheckboxOptions extends BaseUIOptions {}
-
-export interface RadioOptions extends BaseUIOptions {}
-
-export interface TextareaOptions extends BaseUIOptions {
-  placeholder?: string;
-  rows?: number;
-}
-
-export type UIOptions =
-  | InputOptions
-  | SelectOptions
-  | UploadOptions
-  | SwitchOptions
-  | TimezoneOptions
-  | CheckboxOptions
-  | RadioOptions
-  | TextareaOptions;
-
-export type UIWidget =
-  | 'textarea'
-  | 'input'
-  | 'checkbox'
-  | 'radio'
-  | 'select'
-  | 'upload'
-  | 'timezone'
-  | 'switch';
-export interface UISchema {
-  [key: string]: {
-    'ui:widget'?: UIWidget;
-    'ui:options'?: UIOptions;
-  };
-}
-=======
 import type { JSONSchema, UISchema, BaseUIOptions, FormKit } from './types';
 import {
   Legend,
@@ -118,7 +26,6 @@
 } from './components';
 
 export * from './types';
->>>>>>> 016fd7b4
 
 interface IProps {
   schema: JSONSchema | null;
@@ -182,56 +89,20 @@
    */
   const setDefaultValueAsDomBehaviour = () => {
     keys.forEach((k) => {
-<<<<<<< HEAD
-      const fieldVal = formData[k]?.value;
-=======
       const fieldVal = formData![k]?.value;
->>>>>>> 016fd7b4
       const metaProp = properties[k];
       const uiCtrl = uiSchema[k]?.['ui:widget'];
       if (!metaProp || !uiCtrl || fieldVal !== undefined) {
         return;
       }
       if (uiCtrl === 'select' && metaProp.enum?.[0] !== undefined) {
-<<<<<<< HEAD
-        formData[k] = {
-=======
         formData![k] = {
->>>>>>> 016fd7b4
           errorMsg: '',
           isInvalid: false,
           value: metaProp.enum?.[0],
         };
       }
     });
-<<<<<<< HEAD
-  };
-  useEffect(() => {
-    setDefaultValueAsDomBehaviour();
-  }, [formData]);
-
-  const handleInputChange = (e: React.ChangeEvent<HTMLInputElement>) => {
-    const { name, value } = e.target;
-    const data = {
-      ...formData,
-      [name]: { ...formData[name], value, isInvalid: false },
-    };
-    if (onChange instanceof Function) {
-      onChange(data);
-    }
-  };
-
-  const handleSelectChange = (e: React.ChangeEvent<HTMLSelectElement>) => {
-    const { name, value } = e.target;
-    const data = {
-      ...formData,
-      [name]: { ...formData[name], value, isInvalid: false },
-    };
-    if (onChange instanceof Function) {
-      onChange(data);
-    }
-=======
->>>>>>> 016fd7b4
   };
   useEffect(() => {
     setDefaultValueAsDomBehaviour();
@@ -356,150 +227,6 @@
     }
   };
 
-<<<<<<< HEAD
-  const handleUploadChange = (name: string, value: string) => {
-    const data = { ...formData, [name]: { ...formData[name], value } };
-    if (onChange instanceof Function) {
-      onChange(data);
-    }
-  };
-
-  const handleInputCheck = (
-    e: React.ChangeEvent<HTMLInputElement>,
-    index: number,
-  ) => {
-    const { name, checked } = e.currentTarget;
-    const freshVal = checked ? schema.properties[name]?.enum?.[index] : '';
-    const data = {
-      ...formData,
-      [name]: {
-        ...formData[name],
-        value: freshVal,
-        isInvalid: false,
-      },
-    };
-    if (onChange instanceof Function) {
-      onChange(data);
-    }
-  };
-
-  useImperativeHandle(ref, () => ({
-    validator,
-  }));
-  return (
-    <Form noValidate onSubmit={handleSubmit}>
-      {keys.map((key) => {
-        const { title, description } = properties[key];
-        const { 'ui:widget': widget = 'input', 'ui:options': uiOpt } =
-          uiSchema[key] || {};
-        if (widget === 'select') {
-          return (
-            <Form.Group
-              key={title}
-              controlId={key}
-              className={classnames('mb-3', formData[key].hidden && 'd-none')}>
-              <Form.Label>{title}</Form.Label>
-              <Form.Select
-                aria-label={description}
-                name={key}
-                value={formData[key]?.value || ''}
-                onChange={handleSelectChange}
-                isInvalid={formData[key].isInvalid}>
-                {properties[key].enum?.map((item, index) => {
-                  return (
-                    <option value={String(item)} key={String(item)}>
-                      {properties[key].enumNames?.[index]}
-                    </option>
-                  );
-                })}
-              </Form.Select>
-              <Form.Control.Feedback type="invalid">
-                {formData[key]?.errorMsg}
-              </Form.Control.Feedback>
-              {description && (
-                <Form.Text className="text-muted">{description}</Form.Text>
-              )}
-            </Form.Group>
-          );
-        }
-
-        if (widget === 'checkbox' || widget === 'radio') {
-          return (
-            <Form.Group
-              key={title}
-              className={classnames('mb-3', formData[key].hidden && 'd-none')}
-              controlId={key}>
-              <Form.Label>{title}</Form.Label>
-              <Stack direction="horizontal">
-                {properties[key].enum?.map((item, index) => {
-                  return (
-                    <Form.Check
-                      key={String(item)}
-                      inline
-                      required
-                      type={widget}
-                      name={key}
-                      id={`form-${String(item)}`}
-                      label={properties[key].enumNames?.[index]}
-                      checked={(formData[key]?.value || '') === item}
-                      feedback={formData[key]?.errorMsg}
-                      feedbackType="invalid"
-                      isInvalid={formData[key].isInvalid}
-                      onChange={(e) => handleInputCheck(e, index)}
-                    />
-                  );
-                })}
-              </Stack>
-              <Form.Control.Feedback type="invalid">
-                {formData[key]?.errorMsg}
-              </Form.Control.Feedback>
-              {description && (
-                <Form.Text className="text-muted">{description}</Form.Text>
-              )}
-            </Form.Group>
-          );
-        }
-
-        if (widget === 'switch') {
-          return (
-            <Form.Group
-              key={title}
-              className={classnames('mb-3', formData[key].hidden && 'd-none')}
-              controlId={key}>
-              <Form.Label>{title}</Form.Label>
-              <Form.Check
-                required
-                id={`switch-${title}`}
-                name={key}
-                type="switch"
-                label={(uiOpt as SwitchOptions)?.label}
-                checked={formData[key]?.value || ''}
-                feedback={formData[key]?.errorMsg}
-                feedbackType="invalid"
-                isInvalid={formData[key].isInvalid}
-                onChange={handleSwitchChange}
-              />
-              <Form.Control.Feedback type="invalid">
-                {formData[key]?.errorMsg}
-              </Form.Control.Feedback>
-              {description && (
-                <Form.Text className="text-muted">{description}</Form.Text>
-              )}
-            </Form.Group>
-          );
-        }
-        if (widget === 'timezone') {
-          return (
-            <Form.Group
-              key={title}
-              className={classnames('mb-3', formData[key].hidden && 'd-none')}
-              controlId={key}>
-              <Form.Label>{title}</Form.Label>
-              <TimeZonePicker
-                value={formData[key]?.value || ''}
-                name={key}
-                onChange={handleSelectChange}
-=======
   useImperativeHandle(ref, () => ({
     validator,
   }));
@@ -563,7 +290,6 @@
                 enumNames={enumNames}
                 formData={formData}
                 readOnly={readOnly}
->>>>>>> 016fd7b4
               />
             ) : null}
             {widget === 'switch' ? (
@@ -575,31 +301,6 @@
                 formData={formData}
                 readOnly={readOnly}
               />
-<<<<<<< HEAD
-              <Form.Control.Feedback type="invalid">
-                {formData[key]?.errorMsg}
-              </Form.Control.Feedback>
-              {description && (
-                <Form.Text className="text-muted">{description}</Form.Text>
-              )}
-            </Form.Group>
-          );
-        }
-
-        if (widget === 'upload') {
-          const options: UploadOptions = uiSchema[key]?.['ui:options'] || {};
-          return (
-            <Form.Group
-              key={title}
-              className={classnames('mb-3', formData[key].hidden && 'd-none')}
-              controlId={key}>
-              <Form.Label>{title}</Form.Label>
-              <BrandUpload
-                type={options.imageType || 'avatar'}
-                acceptType={options.acceptType || ''}
-                value={formData[key]?.value}
-                onChange={(value) => handleUploadChange(key, value)}
-=======
             ) : null}
             {widget === 'timezone' ? (
               <Timezone
@@ -607,7 +308,6 @@
                 onChange={onChange}
                 formData={formData}
                 readOnly={readOnly}
->>>>>>> 016fd7b4
               />
             ) : null}
             {widget === 'upload' ? (
@@ -623,65 +323,6 @@
                 formData={formData}
                 readOnly={readOnly}
               />
-<<<<<<< HEAD
-              <Form.Control.Feedback type="invalid">
-                {formData[key]?.errorMsg}
-              </Form.Control.Feedback>
-              {description && (
-                <Form.Text className="text-muted">{description}</Form.Text>
-              )}
-            </Form.Group>
-          );
-        }
-
-        if (widget === 'textarea') {
-          const options: TextareaOptions = uiSchema[key]?.['ui:options'] || {};
-
-          return (
-            <Form.Group
-              controlId={`form-${key}`}
-              key={key}
-              className={classnames('mb-3', formData[key].hidden && 'd-none')}>
-              <Form.Label>{title}</Form.Label>
-              <Form.Control
-                as="textarea"
-                name={key}
-                placeholder={options?.placeholder || ''}
-                value={formData[key]?.value || ''}
-                onChange={handleInputChange}
-                isInvalid={formData[key].isInvalid}
-                rows={options?.rows || 3}
-                className={classnames(options.className)}
-              />
-              <Form.Control.Feedback type="invalid">
-                {formData[key]?.errorMsg}
-              </Form.Control.Feedback>
-
-              {description && (
-                <Form.Text className="text-muted">{description}</Form.Text>
-              )}
-            </Form.Group>
-          );
-        }
-
-        const options: InputOptions = uiSchema[key]?.['ui:options'] || {};
-
-        return (
-          <Form.Group
-            controlId={key}
-            key={key}
-            className={classnames('mb-3', formData[key].hidden && 'd-none')}>
-            <Form.Label>{title}</Form.Label>
-            <Form.Control
-              name={key}
-              placeholder={options?.placeholder || ''}
-              type={options?.inputType || 'text'}
-              value={formData[key]?.value || ''}
-              onChange={handleInputChange}
-              style={options?.inputType === 'color' ? { width: '6rem' } : {}}
-              isInvalid={formData[key].isInvalid}
-            />
-=======
             ) : null}
             {widget === 'textarea' ? (
               <Textarea
@@ -722,7 +363,6 @@
               />
             ) : null}
             {/* Unified handling of `Feedback` and `Text` */}
->>>>>>> 016fd7b4
             <Form.Control.Feedback type="invalid">
               {fieldState?.errorMsg}
             </Form.Control.Feedback>
@@ -742,17 +382,11 @@
 };
 export const initFormData = (schema: JSONSchema): Type.FormDataType => {
   const formData: Type.FormDataType = {};
-<<<<<<< HEAD
-  Object.keys(schema.properties).forEach((key) => {
-    const prop = schema.properties[key];
-    const defaultVal = prop?.default;
-=======
   const props: JSONSchema['properties'] = schema?.properties || {};
   Object.keys(props).forEach((key) => {
     const prop = props[key];
     const defaultVal = prop?.default;
 
->>>>>>> 016fd7b4
     formData[key] = {
       value: defaultVal,
       isInvalid: false,
