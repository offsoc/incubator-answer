import {
  ForwardRefRenderFunction,
  forwardRef,
  useImperativeHandle,
  useEffect,
} from 'react';
import { Form, Button, Stack } from 'react-bootstrap';
import { useTranslation } from 'react-i18next';

import classnames from 'classnames';

import BrandUpload from '../BrandUpload';
import TimeZonePicker from '../TimeZonePicker';
import type * as Type from '@/common/interface';

export interface JSONSchema {
  title: string;
  description?: string;
  required?: string[];
  properties: {
    [key: string]: {
      type: 'string' | 'boolean' | 'number';
      title: string;
      description?: string;
      enum?: Array<string | boolean | number>;
      enumNames?: string[];
      default?: string | boolean | number;
    };
  };
}

export interface BaseUIOptions {
  empty?: string;
  className?: string | string[];
  validator?: (
    value,
    formData?,
  ) => Promise<string | true | void> | true | string;
}
export interface InputOptions extends BaseUIOptions {
  placeholder?: string;
  inputType?:
    | 'color'
    | 'date'
    | 'datetime-local'
    | 'email'
    | 'month'
    | 'number'
    | 'password'
    | 'range'
    | 'search'
    | 'tel'
    | 'text'
    | 'time'
    | 'url'
    | 'week';
}
export interface SelectOptions extends BaseUIOptions {}
export interface UploadOptions extends BaseUIOptions {
  acceptType?: string;
  imageType?: Type.UploadType;
}

export interface SwitchOptions extends BaseUIOptions {
  label?: string;
}

export interface TimezoneOptions extends BaseUIOptions {
  placeholder?: string;
}

export interface CheckboxOptions extends BaseUIOptions {}

export interface RadioOptions extends BaseUIOptions {}

export interface TextareaOptions extends BaseUIOptions {
  placeholder?: string;
  rows?: number;
}

export type UIOptions =
  | InputOptions
  | SelectOptions
  | UploadOptions
  | SwitchOptions
  | TimezoneOptions
  | CheckboxOptions
  | RadioOptions
  | TextareaOptions;

export type UIWidget =
  | 'textarea'
  | 'input'
  | 'checkbox'
  | 'radio'
  | 'select'
  | 'upload'
  | 'timezone'
  | 'switch';
export interface UISchema {
  [key: string]: {
    'ui:widget'?: UIWidget;
    'ui:options'?: UIOptions;
  };
}

interface IProps {
  schema: JSONSchema;
  uiSchema?: UISchema;
  formData?: Type.FormDataType;
  hiddenSubmit?: boolean;
  onChange?: (data: Type.FormDataType) => void;
  onSubmit?: (e: React.FormEvent) => void;
}

interface IRef {
  validator: () => Promise<boolean>;
}

/**
 * json schema form
 * @param schema json schema
 * @param uiSchema ui schema
 * @param formData form data
 * @param onChange change event
 * @param onSubmit submit event
 */
const SchemaForm: ForwardRefRenderFunction<IRef, IProps> = (
  {
    schema,
    uiSchema = {},
    formData = {},
    onChange,
    onSubmit,
    hiddenSubmit = false,
  },
  ref,
) => {
  const { t } = useTranslation('translation', {
    keyPrefix: 'form',
  });

  const { required = [], properties } = schema;

  // check required field
  const excludes = required.filter((key) => !properties[key]);

  if (excludes.length > 0) {
    console.error(t('not_found_props', { key: excludes.join(', ') }));
  }

  const keys = Object.keys(properties);
  /**
   * Prevent components such as `select` from having default values,
   * which are not generated on `formData`
   */
  const setDefaultValueAsDomBehaviour = () => {
    keys.forEach((k) => {
      const fieldVal = formData[k]?.value;
      const metaProp = properties[k];
      const uiCtrl = uiSchema[k]?.['ui:widget'];
      if (!metaProp || !uiCtrl || fieldVal !== undefined) {
        return;
      }
      if (uiCtrl === 'select' && metaProp.enum?.[0] !== undefined) {
        formData[k] = {
          errorMsg: '',
          isInvalid: false,
          value: metaProp.enum?.[0],
        };
      }
    });
  };
  useEffect(() => {
    setDefaultValueAsDomBehaviour();
  }, [formData]);

  const handleInputChange = (e: React.ChangeEvent<HTMLInputElement>) => {
    const { name, value } = e.target;
    const data = {
      ...formData,
      [name]: { ...formData[name], value, isInvalid: false },
    };
    if (onChange instanceof Function) {
      onChange(data);
    }
  };

  const handleSelectChange = (e: React.ChangeEvent<HTMLSelectElement>) => {
    const { name, value } = e.target;
    const data = {
      ...formData,
      [name]: { ...formData[name], value, isInvalid: false },
    };
    if (onChange instanceof Function) {
      onChange(data);
    }
  };

  const handleSwitchChange = (e: React.ChangeEvent<HTMLInputElement>) => {
    const { name, checked } = e.target;
    const data = {
      ...formData,
      [name]: { ...formData[name], value: checked, isInvalid: false },
    };
    if (onChange instanceof Function) {
      onChange(data);
    }
  };

  const requiredValidator = () => {
    const errors: string[] = [];
    required.forEach((key) => {
      if (!formData[key] || !formData[key].value) {
        errors.push(key);
      }
    });
    return errors;
  };

  const syncValidator = () => {
    const errors: Array<{ key: string; msg: string }> = [];
    const promises: Array<{
      key: string;
      promise;
    }> = [];
    keys.forEach((key) => {
      const { validator } = uiSchema[key]?.['ui:options'] || {};
      if (validator instanceof Function) {
        const value = formData[key]?.value;
        promises.push({
          key,
          promise: validator(value, formData),
        });
      }
    });
    return Promise.allSettled(promises.map((item) => item.promise)).then(
      (results) => {
        results.forEach((result, index) => {
          const { key } = promises[index];
          if (result.status === 'rejected') {
            errors.push({
              key,
              msg: result.reason.message,
            });
          }

          if (result.status === 'fulfilled') {
            const msg = result.value;
            if (typeof msg === 'string') {
              errors.push({
                key,
                msg,
              });
            }
          }
        });
        return errors;
      },
    );
  };

  const validator = async (): Promise<boolean> => {
    const errors = requiredValidator();
    if (errors.length > 0) {
      formData = errors.reduce((acc, cur) => {
        acc[cur] = {
          ...formData[cur],
          isInvalid: true,
          errorMsg:
            uiSchema[cur]?.['ui:options']?.empty ||
            `${schema.properties[cur]?.title} ${t('empty')}`,
        };
        return acc;
      }, formData);
      if (onChange instanceof Function) {
        onChange({ ...formData });
      }
      return false;
    }
    const syncErrors = await syncValidator();
    if (syncErrors.length > 0) {
      formData = syncErrors.reduce((acc, cur) => {
        acc[cur.key] = {
          ...formData[cur.key],
          isInvalid: true,
          errorMsg:
            cur.msg || `${schema.properties[cur.key].title} ${t('invalid')}`,
        };
        return acc;
      }, formData);
      if (onChange instanceof Function) {
        onChange({ ...formData });
      }
      return false;
    }
    return true;
  };

  const handleSubmit = async (e: React.FormEvent) => {
    e.preventDefault();
    const isValid = await validator();
    if (!isValid) {
      return;
    }

    Object.keys(formData).forEach((key) => {
      formData[key].isInvalid = false;
      formData[key].errorMsg = '';
    });
    if (onChange instanceof Function) {
      onChange(formData);
    }
    if (onSubmit instanceof Function) {
      onSubmit(e);
    }
  };

  const handleUploadChange = (name: string, value: string) => {
    const data = { ...formData, [name]: { ...formData[name], value } };
    if (onChange instanceof Function) {
      onChange(data);
    }
  };

  const handleInputCheck = (
    e: React.ChangeEvent<HTMLInputElement>,
    index: number,
  ) => {
    const { name, checked } = e.currentTarget;
    const freshVal = checked ? schema.properties[name]?.enum?.[index] : '';
    const data = {
      ...formData,
      [name]: {
        ...formData[name],
        value: freshVal,
        isInvalid: false,
      },
    };
    if (onChange instanceof Function) {
      onChange(data);
    }
  };

  useImperativeHandle(ref, () => ({
    validator,
  }));
<<<<<<< HEAD

=======
>>>>>>> b4870d06
  return (
    <Form noValidate onSubmit={handleSubmit}>
      {keys.map((key) => {
        const { title, description } = properties[key];
        const { 'ui:widget': widget = 'input', 'ui:options': uiOpt } =
          uiSchema[key] || {};
        if (widget === 'select') {
          return (
            <Form.Group
              key={title}
              controlId={key}
              className={classnames('mb-3', formData[key].hidden && 'd-none')}>
              <Form.Label>{title}</Form.Label>
              <Form.Select
                aria-label={description}
                name={key}
                value={formData[key]?.value || ''}
                onChange={handleSelectChange}
                isInvalid={formData[key].isInvalid}>
                {properties[key].enum?.map((item, index) => {
                  return (
                    <option value={String(item)} key={String(item)}>
                      {properties[key].enumNames?.[index]}
                    </option>
                  );
                })}
              </Form.Select>
              <Form.Control.Feedback type="invalid">
                {formData[key]?.errorMsg}
              </Form.Control.Feedback>
              {description && (
                <Form.Text className="text-muted">{description}</Form.Text>
              )}
            </Form.Group>
          );
        }

        if (widget === 'checkbox' || widget === 'radio') {
          return (
            <Form.Group
              key={title}
              className={classnames('mb-3', formData[key].hidden && 'd-none')}
              controlId={key}>
              <Form.Label>{title}</Form.Label>
              <Stack direction="horizontal">
                {properties[key].enum?.map((item, index) => {
                  return (
                    <Form.Check
                      key={String(item)}
                      inline
                      required
                      type={widget}
                      name={key}
                      id={`form-${String(item)}`}
                      label={properties[key].enumNames?.[index]}
                      checked={(formData[key]?.value || '') === item}
                      feedback={formData[key]?.errorMsg}
                      feedbackType="invalid"
                      isInvalid={formData[key].isInvalid}
                      onChange={(e) => handleInputCheck(e, index)}
                    />
                  );
                })}
              </Stack>
              <Form.Control.Feedback type="invalid">
                {formData[key]?.errorMsg}
              </Form.Control.Feedback>
              {description && (
                <Form.Text className="text-muted">{description}</Form.Text>
              )}
            </Form.Group>
          );
        }

        if (widget === 'switch') {
          return (
            <Form.Group
              key={title}
              className={classnames('mb-3', formData[key].hidden && 'd-none')}
              controlId={key}>
              <Form.Label>{title}</Form.Label>
              <Form.Check
                required
                id={`switch-${title}`}
                name={key}
                type="switch"
                label={(uiOpt as SwitchOptions)?.label}
                checked={formData[key]?.value || ''}
                feedback={formData[key]?.errorMsg}
                feedbackType="invalid"
                isInvalid={formData[key].isInvalid}
                onChange={handleSwitchChange}
              />
              <Form.Control.Feedback type="invalid">
                {formData[key]?.errorMsg}
              </Form.Control.Feedback>
              {description && (
                <Form.Text className="text-muted">{description}</Form.Text>
              )}
            </Form.Group>
          );
        }
        if (widget === 'timezone') {
          return (
            <Form.Group
              key={title}
              className={classnames('mb-3', formData[key].hidden && 'd-none')}
              controlId={key}>
              <Form.Label>{title}</Form.Label>
              <TimeZonePicker
                value={formData[key]?.value || ''}
                name={key}
                onChange={handleSelectChange}
              />
              <Form.Control
                name={key}
                className="d-none"
                isInvalid={formData[key].isInvalid}
              />
              <Form.Control.Feedback type="invalid">
                {formData[key]?.errorMsg}
              </Form.Control.Feedback>
              {description && (
                <Form.Text className="text-muted">{description}</Form.Text>
              )}
            </Form.Group>
          );
        }

        if (widget === 'upload') {
          const options: UploadOptions = uiSchema[key]?.['ui:options'] || {};
          return (
            <Form.Group
              key={title}
              className={classnames('mb-3', formData[key].hidden && 'd-none')}
              controlId={key}>
              <Form.Label>{title}</Form.Label>
              <BrandUpload
                type={options.imageType || 'avatar'}
                acceptType={options.acceptType || ''}
                value={formData[key]?.value}
                onChange={(value) => handleUploadChange(key, value)}
              />
              <Form.Control
                name={key}
                className="d-none"
                isInvalid={formData[key].isInvalid}
              />
              <Form.Control.Feedback type="invalid">
                {formData[key]?.errorMsg}
              </Form.Control.Feedback>
              {description && (
                <Form.Text className="text-muted">{description}</Form.Text>
              )}
            </Form.Group>
          );
        }

        if (widget === 'textarea') {
          const options: TextareaOptions = uiSchema[key]?.['ui:options'] || {};

          return (
            <Form.Group
              controlId={`form-${key}`}
              key={key}
              className={classnames('mb-3', formData[key].hidden && 'd-none')}>
              <Form.Label>{title}</Form.Label>
              <Form.Control
                as="textarea"
                name={key}
                placeholder={options?.placeholder || ''}
                value={formData[key]?.value || ''}
                onChange={handleInputChange}
                isInvalid={formData[key].isInvalid}
                rows={options?.rows || 3}
                className={classnames(options.className)}
              />
              <Form.Control.Feedback type="invalid">
                {formData[key]?.errorMsg}
              </Form.Control.Feedback>

              {description && (
                <Form.Text className="text-muted">{description}</Form.Text>
              )}
            </Form.Group>
          );
        }

        const options: InputOptions = uiSchema[key]?.['ui:options'] || {};

        return (
          <Form.Group
            controlId={key}
            key={key}
            className={classnames('mb-3', formData[key].hidden && 'd-none')}>
            <Form.Label>{title}</Form.Label>
            <Form.Control
              name={key}
              placeholder={options?.placeholder || ''}
              type={options?.inputType || 'text'}
              value={formData[key]?.value || ''}
              onChange={handleInputChange}
              style={options?.inputType === 'color' ? { width: '6rem' } : {}}
              isInvalid={formData[key].isInvalid}
            />
            <Form.Control.Feedback type="invalid">
              {formData[key]?.errorMsg}
            </Form.Control.Feedback>

            {description && (
              <Form.Text className="text-muted">{description}</Form.Text>
            )}
          </Form.Group>
        );
      })}
      {!hiddenSubmit && (
        <Button variant="primary" type="submit">
          {t('btn_submit')}
        </Button>
      )}
    </Form>
  );
};
export const initFormData = (schema: JSONSchema): Type.FormDataType => {
  const formData: Type.FormDataType = {};
  Object.keys(schema.properties).forEach((key) => {
    const prop = schema.properties[key];
    const defaultVal = prop?.default;
    formData[key] = {
      value: defaultVal,
      isInvalid: false,
      errorMsg: '',
    };
  });
  return formData;
};

export default forwardRef(SchemaForm);<|MERGE_RESOLUTION|>--- conflicted
+++ resolved
@@ -345,10 +345,7 @@
   useImperativeHandle(ref, () => ({
     validator,
   }));
-<<<<<<< HEAD
-
-=======
->>>>>>> b4870d06
+
   return (
     <Form noValidate onSubmit={handleSubmit}>
       {keys.map((key) => {
@@ -577,6 +574,7 @@
   Object.keys(schema.properties).forEach((key) => {
     const prop = schema.properties[key];
     const defaultVal = prop?.default;
+
     formData[key] = {
       value: defaultVal,
       isInvalid: false,
