--- conflicted
+++ resolved
@@ -245,25 +245,10 @@
   return request.put('/answer/api/v1/user/email', params);
 };
 
-<<<<<<< HEAD
 export const getAppSettings = () => {
   return request.get<Type.SiteSettings>('/answer/api/v1/siteinfo');
-=======
-export const useSiteSettings = () => {
-  const apiUrl = `/answer/api/v1/siteinfo`;
-  const { data, error } = useSWR<Type.SiteSettings, Error>(
-    [apiUrl],
-    request.instance.get,
-  );
-
-  return {
-    data,
-    isLoading: !data && !error,
-    error,
-  };
 };
 
 export const upgradSystem = () => {
   return request.post('/answer/api/v1/upgradation');
->>>>>>> 260ff708
 };