import useSWR from 'swr';
import qs from 'qs';

import request from '@/utils/request';
import type * as Type from '@/common/interface';

export const useQuestionList = (params: Type.QueryQuestionsReq) => {
  const apiUrl = `/answer/api/v1/question/page?${qs.stringify(params)}`;
  const { data, error } = useSWR<Type.ListResult, Error>(
    [apiUrl],
    request.instance.get,
  );
  return {
    data,
    isLoading: !data && !error,
    error,
  };
};

export const useHotQuestions = (
  params: Type.QueryQuestionsReq = {
    page: 1,
    page_size: 6,
    order: 'frequent',
<<<<<<< HEAD
    day: 7,
=======
    in_days: 7,
>>>>>>> 1d95b3b5
  },
) => {
  const apiUrl = `/answer/api/v1/question/page?${qs.stringify(params)}`;
  const { data, error } = useSWR<Type.ListResult, Error>(
    [apiUrl],
    request.instance.get,
  );
  return {
    data,
    isLoading: !data && !error,
    error,
  };
};

export const useSimilarQuestion = (params: {
  question_id: string;
  page_size: number;
}) => {
  const apiUrl = `/answer/api/v1/question/similar/tag?${qs.stringify(params)}`;

  const { data, error } = useSWR<Type.ListResult, Error>(
    params.question_id ? apiUrl : null,
    request.instance.get,
  );
  return {
    data,
    isLoading: !data && !error,
    error,
  };
};<|MERGE_RESOLUTION|>--- conflicted
+++ resolved
@@ -22,11 +22,7 @@
     page: 1,
     page_size: 6,
     order: 'frequent',
-<<<<<<< HEAD
-    day: 7,
-=======
     in_days: 7,
->>>>>>> 1d95b3b5
   },
 ) => {
   const apiUrl = `/answer/api/v1/question/page?${qs.stringify(params)}`;
