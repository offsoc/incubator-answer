import { UIOptions, UIWidget } from '@/components/SchemaForm';

export interface FormValue<T = any> {
  value: T;
  isInvalid: boolean;
  errorMsg: string;
  [prop: string]: any;
}

export interface FormDataType {
  [prop: string]: FormValue;
}

export interface Paging {
  page: number;
  page_size?: number;
}

export type ReportType = 'question' | 'answer' | 'comment' | 'user';
export type ReportAction = 'close' | 'flag' | 'review';
export interface ReportParams {
  type: ReportType;
  action: ReportAction;
}

export interface TagBase {
  display_name: string;
  slug_name: string;
  original_text?: string;
  recommend?: boolean;
  reserved?: boolean;
}

export interface Tag extends TagBase {
  main_tag_slug_name?: string;
  parsed_text?: string;
}

export interface SynonymsTag extends Tag {
  tag_id: string;
  tag?: string;
}

export interface TagInfo extends TagBase {
  tag_id: string;
  original_text: string;
  parsed_text: string;
  follow_count: number;
  question_count: number;
  is_follower: boolean;
  member_actions;
  created_at?;
  updated_at?;
  main_tag_slug_name?: string;
  excerpt?;
}
export interface QuestionParams {
  title: string;
  url_title?: string;
  content: string;
  tags: Tag[];
}

export interface QuestionWithAnswer extends QuestionParams {
  answer_content: string;
}

export interface ListResult<T = any> {
  count: number;
  list: T[];
}

export interface AnswerParams {
  content: string;
  html: string;
  question_id: string;
  id: string;
  edit_summary?: string;
}

export interface LoginReqParams {
  e_mail: string;
  /** password */
  pass: string;
  captcha_id?: string;
  captcha_code?: string;
}

export interface RegisterReqParams extends LoginReqParams {
  name: string;
}

export interface ModifyPasswordReq {
  old_pass: string;
  pass: string;
}

/** User  */
export interface ModifyUserReq {
  display_name: string;
  username?: string;
  avatar: any;
  bio: string;
  bio_html?: string;
  location: string;
  website: string;
}

enum RoleId {
  User = 1,
  Admin = 2,
  Moderator = 3,
}
export interface UserInfoBase {
  id?: string;
  avatar: any;
  username: string;
  display_name: string;
  rank: number;
  website: string;
  location: string;
  ip_info?: string;
  /** 'forbidden' | 'normal' | 'delete'
   */
  status?: string;
  /** roles */
  role_id: RoleId;
}

export interface UserInfoRes extends UserInfoBase {
  bio: string;
  bio_html: string;
  create_time?: string;
  /**
   * value = 1 active;
   * value = 2 inactivated
   */
  mail_status: number;
  language: string;
  e_mail?: string;
  have_password: boolean;
  [prop: string]: any;
}

export type UploadType = 'post' | 'avatar' | 'branding';
export interface UploadReq {
  file: FormData;
}

export interface ImgCodeReq {
  captcha_id?: string;
  captcha_code?: string;
}

export interface ImgCodeRes {
  captcha_id: string;
  captcha_img: string;
  verify: boolean;
}

export interface PasswordResetReq extends ImgCodeReq {
  e_mail: string;
}

export interface CheckImgReq {
  action: 'login' | 'e_mail' | 'find_pass';
}

export interface SetNoticeReq {
  notice_switch: boolean;
}

export interface NotificationStatus {
  inbox: number;
  achievement: number;
  revision: number;
  can_revision: boolean;
}

export interface QuestionDetailRes {
  id: string;
  title: string;
  content: string;
  html: string;
  tags: any[];
  view_count: number;
  unique_view_count?: number;
  answer_count: number;
  favorites_count: number;
  follow_counts: 0;
  accepted_answer_id: string;
  last_answer_id: string;
  create_time: string;
  update_time: string;
  user_info: UserInfoBase;
  answered: boolean;
  collected: boolean;

  [prop: string]: any;
}

export interface AnswersReq extends Paging {
  order?: 'default' | 'updated';
  question_id: string;
}

export interface AnswerItem {
  id: string;
  question_id: string;
  content: string;
  html: string;
  create_time: string;
  update_time: string;
  user_info: UserInfoBase;
  [prop: string]: any;
}

export interface PostAnswerReq {
  content: string;
  html?: string;
  question_id: string;
}

export interface PageUser {
  id?;
  displayName;
  userName?;
  avatar_url?;
}

export interface LangsType {
  label: string;
  value: string;
}

/**
 * @description interface for Question
 */
export type QuestionOrderBy =
  | 'newest'
  | 'active'
  | 'frequent'
  | 'score'
  | 'unanswered';

export interface QueryQuestionsReq extends Paging {
  order: QuestionOrderBy;
  tag?: string;
<<<<<<< HEAD
  day?: number;
=======
  in_days?: number;
>>>>>>> 1d95b3b5
}

export type AdminQuestionStatus = 'available' | 'closed' | 'deleted';

export type AdminContentsFilterBy = 'normal' | 'closed' | 'deleted';

export interface AdminContentsReq extends Paging {
  status: AdminContentsFilterBy;
  query?: string;
}

/**
 * @description interface for Answer
 */
export type AdminAnswerStatus = 'available' | 'deleted';

/**
 * @description interface for Users
 */
export type UserFilterBy =
  | 'all'
  | 'staff'
  | 'inactive'
  | 'suspended'
  | 'deleted';

export type InstalledPluginsFilterBy =
  | 'all'
  | 'active'
  | 'inactive'
  | 'outdated';
/**
 * @description interface for Flags
 */
export type FlagStatus = 'pending' | 'completed';
export type FlagType = 'all' | 'question' | 'answer' | 'comment';
export interface AdminFlagsReq extends Paging {
  status: FlagStatus;
  object_type: FlagType;
}

/**
 * @description interface for Admin Settings
 */
export interface AdminSettingsGeneral {
  name: string;
  short_description: string;
  description: string;
  site_url: string;
  contact_email: string;
}

export interface HelmetBase {
  pageTitle?: string;
  description?: string;
  keywords?: string;
}

export interface HelmetUpdate extends Omit<HelmetBase, 'pageTitle'> {
  title?: string;
  subtitle?: string;
}

export interface AdminSettingsInterface {
  language: string;
  time_zone?: string;
}

export interface AdminSettingsSmtp {
  encryption: string;
  from_email: string;
  from_name: string;
  smtp_authentication: boolean;
  smtp_host: string;
  smtp_password?: string;
  smtp_port: number;
  smtp_username?: string;
  test_email_recipient?: string;
}

export interface AdminSettingsUsers {
  allow_update_avatar: boolean;
  allow_update_bio: boolean;
  allow_update_display_name: boolean;
  allow_update_location: boolean;
  allow_update_username: boolean;
  allow_update_website: boolean;
  default_avatar: string;
}

export interface SiteSettings {
  branding: AdminSettingBranding;
  general: AdminSettingsGeneral;
  interface: AdminSettingsInterface;
  login: AdminSettingsLogin;
  custom_css_html: AdminSettingsCustom;
  theme: AdminSettingsTheme;
  site_seo: AdminSettingsSeo;
  site_users: AdminSettingsUsers;
  version: string;
  revision: string;
}

export interface AdminSettingBranding {
  logo: string;
  square_icon: string;
  mobile_logo?: string;
  favicon?: string;
}

export interface AdminSettingsLegal {
  privacy_policy_original_text?: string;
  privacy_policy_parsed_text?: string;
  terms_of_service_original_text?: string;
  terms_of_service_parsed_text?: string;
}

export interface AdminSettingsWrite {
  recommend_tags: string[];
  required_tag: string;
  reserved_tags: string[];
}

export interface AdminSettingsSeo {
  robots: string;
  /**
   * 0: not set
   * 1：with title
   * 2: no title
   */
  permalink: number;
}

export type themeConfig = {
  navbar_style: string;
  primary_color: string;
  [k: string]: string | number;
};
export interface AdminSettingsTheme {
  theme: string;
  theme_options?: { label: string; value: string }[];
  theme_config: Record<string, themeConfig>;
}

export interface AdminSettingsCustom {
  custom_css: string;
  custom_head: string;
  custom_header: string;
  custom_footer: string;
  custom_sidebar: string;
}

export interface AdminSettingsLogin {
  allow_new_registrations: boolean;
  login_required: boolean;
  allow_email_registrations: boolean;
  allow_email_domains: string[];
}

/**
 * @description interface for Activity
 */
export interface FollowParams {
  is_cancel: boolean;
  object_id: string;
}

/**
 * @description search request params
 */
export interface SearchParams {
  q: string;
  order: string;
  page: number;
  size?: number;
}

/**
 * @description search response data
 */
export interface SearchResItem {
  object_type: string;
  object: {
    url_title?: string;
    id: string;
    question_id?: string;
    title: string;
    excerpt: string;
    created_at: number;
    user_info: UserInfoBase;
    vote_count: number;
    answer_count: number;
    accepted: boolean;
    tags: TagBase[];
    status?: string;
  };
}
export interface SearchRes extends ListResult<SearchResItem> {
  extra: any;
}

export interface AdminDashboard {
  info: {
    question_count: number;
    answer_count: number;
    comment_count: number;
    vote_count: number;
    user_count: number;
    report_count: number;
    uploading_files: boolean;
    smtp: boolean;
    time_zone: string;
    occupying_storage_space: string;
    app_start_time: number;
    https: boolean;
    version_info: {
      remote_version: string;
      version: string;
    };
  };
}

export interface TimelineReq {
  show_vote: boolean;
  object_id: string;
}

export interface TimelineItem {
  activity_id: number;
  revision_id: number;
  created_at: number;
  activity_type: string;
  username: string;
  user_display_name: string;
  comment: string;
  object_id: string;
  object_type: string;
  cancelled: boolean;
  cancelled_at: any;
}

export interface TimelineObject {
  title: string;
  url_title?: string;
  object_type: string;
  question_id: string;
  answer_id: string;
  main_tag_slug_name?: string;
  display_name?: string;
}

export interface TimelineRes {
  object_info: TimelineObject;
  timeline: TimelineItem[];
}

export interface ReviewItem {
  type: 'question' | 'answer' | 'tag';
  info: {
    url_title?: string;
    object_id: string;
    title: string;
    content: string;
    html: string;
    tags: Tag[];
  };
  unreviewed_info: {
    id: string;
    use_id: string;
    object_id: string;
    title: string;
    status: 0 | 1;
    create_at: number;
    user_info: UserInfoBase;
    reason: string;
    content: Tag | QuestionDetailRes | AnswerItem;
  };
}
export interface ReviewResp {
  count: number;
  list: ReviewItem[];
}

export interface UserRoleItem {
  id: number;
  name: string;
  description: string;
}
export interface MemberActionItem {
  action: string;
  name: string;
  type: string;
}

export interface User {
  username: string;
  rank: number;
  vote_count: number;
  display_name: string;
  avatar: string;
}

export interface OauthBindEmailReq {
  binding_key: string;
  email: string;
  must: boolean;
}

export interface OauthConnectorItem {
  icon: string;
  name: string;
  link: string;
}

export interface UserOauthConnectorItem extends OauthConnectorItem {
  binding: boolean;
  external_id: string;
}
export interface PluginOption {
  label: string;
  value: string;
}

export interface PluginItem {
  name: string;
  type: UIWidget;
  title: string;
  description: string;
  ui_options?: UIOptions;
  options?: PluginOption[];
  value?: string;
  required?: boolean;
}

export interface PluginConfig {
  name: string;
  slug_name: string;
  config_fields: PluginItem[];
}

export interface QuestionOperationReq {
  id: string;
  operation: 'pin' | 'unpin' | 'hide' | 'show';
}<|MERGE_RESOLUTION|>--- conflicted
+++ resolved
@@ -246,11 +246,7 @@
 export interface QueryQuestionsReq extends Paging {
   order: QuestionOrderBy;
   tag?: string;
-<<<<<<< HEAD
-  day?: number;
-=======
   in_days?: number;
->>>>>>> 1d95b3b5
 }
 
 export type AdminQuestionStatus = 'available' | 'closed' | 'deleted';
