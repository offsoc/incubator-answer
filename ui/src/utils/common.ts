--- conflicted
+++ resolved
@@ -233,55 +233,6 @@
   return result.join('');
 }
 
-<<<<<<< HEAD
-function htmlToReact(html: string) {
-  const cleanedHtml = DOMPurify.sanitize(html, {
-    USE_PROFILES: { html: true },
-  });
-
-  const ele = document.createElement('div');
-  ele.innerHTML = cleanedHtml;
-
-  ele.querySelectorAll('table').forEach((table) => {
-    if (
-      (!table || (table.parentNode as HTMLDivElement))?.classList.contains(
-        'table-responsive',
-      )
-    ) {
-      return;
-    }
-
-    table.classList.add('table', 'table-bordered');
-    const div = document.createElement('div');
-    div.className = 'table-responsive';
-    table.parentNode?.replaceChild(div, table);
-    div.appendChild(table);
-  });
-  return parse(ele.innerHTML);
-}
-
-function base64ToSvg(base64: string) {
-  // base64 to svg xml
-  const svgxml = atob(base64);
-
-  // svg add class btnSvg
-  const parser = new DOMParser();
-  const doc = parser.parseFromString(svgxml, 'image/svg+xml');
-  const svg = doc.querySelector('svg');
-  let str = '';
-  if (svg) {
-    svg.classList.add('btnSvg');
-    svg.classList.add('me-2');
-
-    // transform svg to string
-    const serializer = new XMLSerializer();
-    str = serializer.serializeToString(doc);
-  }
-  return str;
-}
-
-=======
->>>>>>> e037d0f0
 export {
   thousandthDivision,
   formatCount,
@@ -297,9 +248,4 @@
   labelStyle,
   handleFormError,
   diffText,
-<<<<<<< HEAD
-  htmlToReact,
-  base64ToSvg,
-=======
->>>>>>> e037d0f0
 };