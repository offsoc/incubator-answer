--- conflicted
+++ resolved
@@ -17,11 +17,8 @@
  * under the License.
  */
 
-<<<<<<< HEAD
-=======
-import React, { RefObject } from 'react';
-
->>>>>>> 15dc4371
+import { RefObject } from 'react';
+
 import builtin from '@/plugins/builtin';
 import * as allPlugins from '@/plugins';
 import type * as Type from '@/common/interface';
