import React, { FormEvent, useState, useEffect } from 'react';
import { Container, Form, Button, Col } from 'react-bootstrap';
import { Link, useNavigate, useSearchParams } from 'react-router-dom';
import { Trans, useTranslation } from 'react-i18next';

import { usePageTags } from '@/hooks';
import type {
  LoginReqParams,
  ImgCodeRes,
  FormDataType,
} from '@/common/interface';
import { Unactivate, WelcomeTitle } from '@/components';
<<<<<<< HEAD
import { PluginOauth } from '@/plugins';
import { loggedUserInfoStore, loginSettingStore } from '@/stores';
import { guard, floppyNavigation, handleFormError } from '@/utils';
import { login, checkImgCode } from '@/services';
=======
import { PluginOauth, PluginUcLogin } from '@/plugins';
import {
  loggedUserInfoStore,
  loginSettingStore,
  userCenterStore,
} from '@/stores';
import { floppyNavigation, guard, handleFormError, userCenter } from '@/utils';
import { login, checkImgCode, UcAgent } from '@/services';
>>>>>>> 016fd7b4
import { PicAuthCodeModal } from '@/components/Modal';

const Index: React.FC = () => {
  const { t } = useTranslation('translation', { keyPrefix: 'login' });
  const navigate = useNavigate();
  const [searchParams] = useSearchParams();
  const [refresh, setRefresh] = useState(0);
  const { user: storeUser, update: updateUser } = loggedUserInfoStore((_) => _);
  const loginSetting = loginSettingStore((state) => state.login);
  const ucAgent = userCenterStore().agent;
  let ucAgentInfo: UcAgent['agent_info'] | undefined;
  if (ucAgent?.enabled && ucAgent?.agent_info) {
    ucAgentInfo = ucAgent.agent_info;
  }
  const canOriginalLogin =
    !ucAgentInfo || ucAgentInfo.enabled_original_user_system;

  const [formData, setFormData] = useState<FormDataType>({
    e_mail: {
      value: '',
      isInvalid: false,
      errorMsg: '',
    },
    pass: {
      value: '',
      isInvalid: false,
      errorMsg: '',
    },
    captcha_code: {
      value: '',
      isInvalid: false,
      errorMsg: '',
    },
  });
  const [imgCode, setImgCode] = useState<ImgCodeRes>({
    captcha_id: '',
    captcha_img: '',
    verify: false,
  });
  const [showModal, setModalState] = useState(false);
  const [step, setStep] = useState(1);

  const handleChange = (params: FormDataType) => {
    setFormData({ ...formData, ...params });
  };

  const getImgCode = () => {
    if (!canOriginalLogin) {
      return;
    }
    checkImgCode({
      action: 'login',
    }).then((res) => {
      setImgCode(res);
    });
  };

  const checkValidated = (): boolean => {
    let bol = true;
    const { e_mail, pass } = formData;

    if (!e_mail.value) {
      bol = false;
      formData.e_mail = {
        value: '',
        isInvalid: true,
        errorMsg: t('email.msg.empty'),
      };
    }

    if (!pass.value) {
      bol = false;
      formData.pass = {
        value: '',
        isInvalid: true,
        errorMsg: t('password.msg.empty'),
      };
    }

    setFormData({
      ...formData,
    });
    return bol;
  };

  const handleLogin = (event?: any) => {
    if (event) {
      event.preventDefault();
    }
    const params: LoginReqParams = {
      e_mail: formData.e_mail.value,
      pass: formData.pass.value,
    };
    if (imgCode.verify) {
      params.captcha_code = formData.captcha_code.value;
      params.captcha_id = imgCode.captcha_id;
    }

    login(params)
      .then((res) => {
        updateUser(res);
        const userStat = guard.deriveLoginState();
        if (userStat.isNotActivated) {
          // inactive
          setStep(2);
          setRefresh((pre) => pre + 1);
        } else {
          guard.handleLoginRedirect(navigate);
        }

        setModalState(false);
      })
      .catch((err) => {
        if (err.isError) {
          const data = handleFormError(err, formData);
          if (!err.list.find((v) => v.error_field.indexOf('captcha') >= 0)) {
            setModalState(false);
          }
          setFormData({ ...data });
        }
        setRefresh((pre) => pre + 1);
      });
  };

  const handleSubmit = async (event: FormEvent) => {
    event.preventDefault();
    event.stopPropagation();

    if (!checkValidated()) {
      return;
    }

    if (imgCode.verify) {
      setModalState(true);
      return;
    }

    handleLogin();
  };

  useEffect(() => {
    getImgCode();
  }, [refresh]);

  useEffect(() => {
    const isInactive = searchParams.get('status');

    if (storeUser.id && (storeUser.mail_status === 2 || isInactive)) {
      setStep(2);
    }
  }, []);
  usePageTags({
    title: t('login', { keyPrefix: 'page_title' }),
  });
  return (
    <Container style={{ paddingTop: '4rem', paddingBottom: '5rem' }}>
      <WelcomeTitle />
<<<<<<< HEAD
      {step === 1 && (
        <Col className="mx-auto" md={3}>
          <PluginOauth className="mb-5" />
=======
      {step === 1 && canOriginalLogin ? (
        <Col className="mx-auto" md={6} lg={4} xl={3}>
          {ucAgentInfo ? (
            <PluginUcLogin className="mb-5" />
          ) : (
            <PluginOauth className="mb-5" />
          )}
>>>>>>> 016fd7b4
          <Form noValidate onSubmit={handleSubmit}>
            <Form.Group controlId="email" className="mb-3">
              <Form.Label>{t('email.label')}</Form.Label>
              <Form.Control
                required
                tabIndex={1}
                type="email"
                value={formData.e_mail.value}
                isInvalid={formData.e_mail.isInvalid}
                onChange={(e) =>
                  handleChange({
                    e_mail: {
                      value: e.target.value,
                      isInvalid: false,
                      errorMsg: '',
                    },
                  })
                }
              />
              <Form.Control.Feedback type="invalid">
                {formData.e_mail.errorMsg}
              </Form.Control.Feedback>
            </Form.Group>

            <Form.Group controlId="password" className="mb-3">
              <div className="d-flex justify-content-between">
                <Form.Label>{t('password.label')}</Form.Label>
                <Link to="/users/account-recovery" tabIndex={2}>
                  <small>{t('forgot_pass')}</small>
                </Link>
              </div>

              <Form.Control
                required
                tabIndex={1}
                type="password"
                // value={formData.pass.value}
                maxLength={32}
                isInvalid={formData.pass.isInvalid}
                onChange={(e) =>
                  handleChange({
                    pass: {
                      value: e.target.value,
                      isInvalid: false,
                      errorMsg: '',
                    },
                  })
                }
              />
              <Form.Control.Feedback type="invalid">
                {formData.pass.errorMsg}
              </Form.Control.Feedback>
            </Form.Group>

            <div className="d-grid">
              <Button variant="primary" type="submit" tabIndex={1}>
                {t('login', { keyPrefix: 'btns' })}
              </Button>
            </div>
          </Form>
          {loginSetting.allow_new_registrations && (
            <div className="text-center mt-5">
              <Trans i18nKey="login.info_sign" ns="translation">
                Don’t have an account?
                <Link
                  to={userCenter.getSignUpUrl()}
                  tabIndex={2}
                  onClick={floppyNavigation.handleRouteLinkClick}>
                  Sign up
                </Link>
              </Trans>
            </div>
          )}
        </Col>
      ) : null}

      {step === 2 && <Unactivate visible={step === 2} />}

      <PicAuthCodeModal
        visible={showModal}
        data={{
          captcha: formData.captcha_code,
          imgCode,
        }}
        handleCaptcha={handleChange}
        clickSubmit={handleLogin}
        refreshImgCode={getImgCode}
        onClose={() => setModalState(false)}
      />
    </Container>
  );
};

export default React.memo(Index);<|MERGE_RESOLUTION|>--- conflicted
+++ resolved
@@ -10,12 +10,6 @@
   FormDataType,
 } from '@/common/interface';
 import { Unactivate, WelcomeTitle } from '@/components';
-<<<<<<< HEAD
-import { PluginOauth } from '@/plugins';
-import { loggedUserInfoStore, loginSettingStore } from '@/stores';
-import { guard, floppyNavigation, handleFormError } from '@/utils';
-import { login, checkImgCode } from '@/services';
-=======
 import { PluginOauth, PluginUcLogin } from '@/plugins';
 import {
   loggedUserInfoStore,
@@ -24,7 +18,6 @@
 } from '@/stores';
 import { floppyNavigation, guard, handleFormError, userCenter } from '@/utils';
 import { login, checkImgCode, UcAgent } from '@/services';
->>>>>>> 016fd7b4
 import { PicAuthCodeModal } from '@/components/Modal';
 
 const Index: React.FC = () => {
@@ -182,11 +175,6 @@
   return (
     <Container style={{ paddingTop: '4rem', paddingBottom: '5rem' }}>
       <WelcomeTitle />
-<<<<<<< HEAD
-      {step === 1 && (
-        <Col className="mx-auto" md={3}>
-          <PluginOauth className="mb-5" />
-=======
       {step === 1 && canOriginalLogin ? (
         <Col className="mx-auto" md={6} lg={4} xl={3}>
           {ucAgentInfo ? (
@@ -194,7 +182,6 @@
           ) : (
             <PluginOauth className="mb-5" />
           )}
->>>>>>> 016fd7b4
           <Form noValidate onSubmit={handleSubmit}>
             <Form.Group controlId="email" className="mb-3">
               <Form.Label>{t('email.label')}</Form.Label>
