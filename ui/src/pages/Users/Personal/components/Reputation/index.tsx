import { FC, memo } from 'react';
import { ListGroup, ListGroupItem } from 'react-bootstrap';

import { FormatTime } from '@/components';
import { pathFactory } from '@/router/pathFactory';

interface Props {
  visible: boolean;
  data;
}

const Index: FC<Props> = ({ visible, data }) => {
  if (!visible || !data?.length) {
    return null;
  }
  return (
    <ListGroup className="rounded-0">
      {data.map((item) => {
        return (
          <ListGroupItem
            className="d-flex py-3 px-0 bg-transparent border-start-0 border-end-0"
            key={item.object_id}>
            <div
              className={`me-3 text-end ${
                item.reputation > 0 ? 'text-success' : 'text-danger'
              }`}
              style={{ width: '40px', minWidth: '40px' }}>
              {item.reputation > 0 ? '+' : ''}
              {item.reputation}
            </div>
            <div>
              <a
                className="text-break"
                href={
                  item.object_type === 'question'
                    ? pathFactory.questionLanding(
                        item.question_id,
                        item.url_title,
                      )
                    : pathFactory.answerLanding({
                        questionId: item.question_id,
                        slugTitle: item.url_title,
                        answerId: item.answer_id,
                      })
                }>
                {item.title}
              </a>
              <div className="d-flex align-items-center small text-secondary">
<<<<<<< HEAD
                <span>
                  {t(item.rank_type, { keyPrefix: 'personal.rank_type' })}
                </span>
=======
                <span>{item.rank_type}</span>
>>>>>>> b2294bdd
                <span className="split-dot" />
                <FormatTime time={item.created_at} className="me-4" />
              </div>
            </div>
          </ListGroupItem>
        );
      })}
    </ListGroup>
  );
};

export default memo(Index);<|MERGE_RESOLUTION|>--- conflicted
+++ resolved
@@ -46,13 +46,7 @@
                 {item.title}
               </a>
               <div className="d-flex align-items-center small text-secondary">
-<<<<<<< HEAD
-                <span>
-                  {t(item.rank_type, { keyPrefix: 'personal.rank_type' })}
-                </span>
-=======
                 <span>{item.rank_type}</span>
->>>>>>> b2294bdd
                 <span className="split-dot" />
                 <FormatTime time={item.created_at} className="me-4" />
               </div>
