--- conflicted
+++ resolved
@@ -63,11 +63,7 @@
         {userInfo?.status !== 'normal' && userInfo?.status_msg && (
           <Alert data={userInfo?.status_msg} />
         )}
-<<<<<<< HEAD
-        <Col className="flex-auto">
-=======
         <Col className="page-main flex-auto">
->>>>>>> b2294bdd
           <UserInfo data={userInfo as UserInfoRes} />
         </Col>
         <Col
@@ -89,11 +85,7 @@
 
       <Row>
         <NavBar tabName={tabName} slug={username} isSelf={isSelf} />
-<<<<<<< HEAD
-        <Col className="flex-auto">
-=======
         <Col className="page-main flex-auto">
->>>>>>> b2294bdd
           <Overview
             visible={tabName === 'overview'}
             introduction={userInfo?.bio_html || ''}
