--- conflicted
+++ resolved
@@ -15,11 +15,7 @@
   return (
     <Container style={{ paddingTop: '4rem', paddingBottom: '6rem' }}>
       <WelcomeTitle />
-<<<<<<< HEAD
-      <Col className="mx-auto" md={3}>
-=======
       <Col className="mx-auto" md={6} lg={4} xl={3}>
->>>>>>> 016fd7b4
         <SendEmail />
       </Col>
     </Container>
