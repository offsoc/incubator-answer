import { FC, useEffect, useState } from 'react';
import { Row, Col, Alert, Stack, Button } from 'react-bootstrap';
import { Link } from 'react-router-dom';
import { useTranslation } from 'react-i18next';

import { usePageTags } from '@/hooks';
import { BaseUserCard, FormatTime, Empty, DiffContent } from '@/components';
import { getReviewList, revisionAudit } from '@/services';
import { pathFactory } from '@/router/pathFactory';
import type * as Type from '@/common/interface';

const Index: FC = () => {
  const { t } = useTranslation('translation', { keyPrefix: 'page_review' });
  const [isLoading, setIsLoading] = useState(false);
  const [noTasks, setNoTasks] = useState(false);
  const [page, setPage] = useState(1);
  const [reviewResp, setReviewResp] = useState<Type.ReviewResp>();
  const ro = reviewResp?.list[0];
  const { info, type, unreviewed_info } = ro || {
    info: null,
    type: '',
    unreviewed_info: null,
  };
  const resolveNextOne = (resp, pageNumber) => {
    const { count, list = [] } = resp;
    // auto rollback
    if (!list.length && count && page !== 1) {
      pageNumber = 1;
      setPage(pageNumber);
      // eslint-disable-next-line @typescript-eslint/no-use-before-define
      queryNextOne(pageNumber);
      return;
    }
    if (pageNumber !== page) {
      setPage(pageNumber);
    }
    setReviewResp(resp);
    if (!list.length) {
      setNoTasks(true);
    }
    setTimeout(() => {
      window.scrollTo({ top: 0 });
    }, 150);
  };
  const queryNextOne = (pageNumber) => {
    getReviewList(pageNumber)
      .then((resp) => {
        resolveNextOne(resp, pageNumber);
      })
      .catch((ex) => {
        console.log('ex: ', ex);
      });
  };
  const reviewInfo = unreviewed_info?.content;
  const handlingSkip = () => {
    queryNextOne(page + 1);
  };
  const handlingApprove = () => {
    if (!unreviewed_info) {
      return;
    }
    setIsLoading(true);
    revisionAudit(unreviewed_info.id, 'approve')
      .then(() => {
        queryNextOne(page);
      })
      .catch((ex) => {
        console.log('ex: ', ex);
      })
      .finally(() => {
        setIsLoading(false);
      });
  };
  const handlingReject = () => {
    if (!unreviewed_info) {
      return;
    }
    setIsLoading(true);
    revisionAudit(unreviewed_info.id, 'reject')
      .then(() => {
        queryNextOne(page);
      })
      .catch((ex) => {
        console.log('ex: ', ex);
      })
      .finally(() => {
        setIsLoading(false);
      });
  };

  let itemLink = '';
  let itemTitle = '';
  let editBadge = '';
  let editSummary = unreviewed_info?.reason;
  const editor = unreviewed_info?.user_info;
  const editTime = unreviewed_info?.create_at;
  if (type === 'question') {
    itemLink = pathFactory.questionLanding(info?.object_id, info?.url_title);
    itemTitle = info?.title;
    editBadge = t('question_edit');
    editSummary ||= t('edit_question');
  } else if (type === 'answer') {
    itemLink = pathFactory.answerLanding({
      // @ts-ignore
      questionId: unreviewed_info.content.question_id,
      slugTitle: info?.url_title,
      answerId: unreviewed_info.object_id,
    });
    itemTitle = info?.title;
    editBadge = t('answer_edit');
    editSummary ||= t('edit_answer');
  } else if (type === 'tag') {
    const tagInfo = unreviewed_info.content as Type.Tag;
    itemLink = pathFactory.tagLanding(tagInfo.slug_name);
    itemTitle = tagInfo.display_name;
    editBadge = t('tag_edit');
    editSummary ||= t('edit_tag');
  }
  useEffect(() => {
    queryNextOne(page);
  }, []);
  usePageTags({
    title: t('review'),
  });
  return (
    <Row className="pt-4 mb-5">
      <h3 className="mb-4">{t('review')}</h3>
<<<<<<< HEAD
      <Col className="flex-auto">
=======
      <Col className="page-main flex-auto">
>>>>>>> b2294bdd
        {!noTasks && ro && (
          <>
            <Alert variant="secondary">
              <Stack className="align-items-start">
                <span className="badge text-bg-secondary mb-2">
                  {editBadge}
                </span>
                <Link to={itemLink} target="_blank">
                  {itemTitle}
                </Link>
                <p className="mb-0">
                  {t('edit_summary')}: {editSummary}
                </p>
              </Stack>
              <Stack
                direction="horizontal"
                gap={1}
                className="align-items-baseline mt-2">
                <BaseUserCard data={editor} avatarSize="24" />
                {editTime && (
                  <FormatTime
                    time={editTime}
                    className="small text-secondary"
                    preFix={t('proposed')}
                  />
                )}
              </Stack>
            </Alert>
            {type === 'question' &&
              info &&
              reviewInfo &&
              'content' in reviewInfo && (
                <DiffContent
                  className="mt-2"
                  objectType={type}
                  oldData={{
                    title: info.title,
                    original_text: info.content,
                    tags: info.tags,
                  }}
                  newData={{
                    title: reviewInfo.title,
                    original_text: reviewInfo.content,
                    tags: reviewInfo.tags,
                  }}
                />
              )}
            {type === 'answer' &&
              info &&
              reviewInfo &&
              'content' in reviewInfo && (
                <DiffContent
                  className="mt-2"
                  objectType={type}
                  newData={{
                    original_text: reviewInfo.content,
                  }}
                  oldData={{
                    original_text: info.content,
                  }}
                />
              )}
            {type === 'tag' && info && reviewInfo && (
              <DiffContent
                className="mt-2"
                objectType={type}
                newData={{
                  original_text: reviewInfo.original_text,
                }}
                oldData={{
                  original_text: info.content,
                }}
                opts={{ showTitle: false, showTagUrlSlug: false }}
              />
            )}
            <Stack direction="horizontal" gap={2} className="mt-4">
              <Button
                variant="outline-primary"
                disabled={isLoading}
                onClick={handlingApprove}>
                {t('approve', { keyPrefix: 'btns' })}
              </Button>
              <Button
                variant="outline-primary"
                disabled={isLoading}
                onClick={handlingReject}>
                {t('reject', { keyPrefix: 'btns' })}
              </Button>
              <Button
                variant="outline-primary"
                disabled={isLoading}
                onClick={handlingSkip}>
                {t('skip', { keyPrefix: 'btns' })}
              </Button>
            </Stack>
          </>
        )}
        {noTasks && <Empty>{t('empty')}</Empty>}
      </Col>

      <Col className="page-right-side mt-4 mt-xl-0" />
    </Row>
  );
};

export default Index;<|MERGE_RESOLUTION|>--- conflicted
+++ resolved
@@ -125,11 +125,7 @@
   return (
     <Row className="pt-4 mb-5">
       <h3 className="mb-4">{t('review')}</h3>
-<<<<<<< HEAD
-      <Col className="flex-auto">
-=======
       <Col className="page-main flex-auto">
->>>>>>> b2294bdd
         {!noTasks && ro && (
           <>
             <Alert variant="secondary">
