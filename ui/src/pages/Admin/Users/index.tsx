--- conflicted
+++ resolved
@@ -17,19 +17,10 @@
 import { useChangeModal, useChangeUserRoleModal, useToast } from '@/hooks';
 import { useQueryUsers } from '@/services';
 import { loggedUserInfoStore } from '@/stores';
-<<<<<<< HEAD
 
 const UserFilterKeys: Type.UserFilterBy[] = [
   'all',
   'staff',
-=======
-
-import '../index.scss';
-
-const UserFilterKeys: Type.UserFilterBy[] = [
-  'all',
-  // 'staff',
->>>>>>> eb0691af
   'inactive',
   'suspended',
   'deleted',
@@ -126,7 +117,7 @@
         <thead>
           <tr>
             <th>{t('name')}</th>
-            {/* <th style={{ width: '12%' }}>{t('reputation')}</th> */}
+            <th style={{ width: '12%' }}>{t('reputation')}</th>
             <th style={{ width: '20%' }}>{t('email')}</th>
             <th className="text-nowrap" style={{ width: '15%' }}>
               {t('created_at')}
@@ -138,11 +129,7 @@
             )}
 
             <th style={{ width: '12%' }}>{t('status')}</th>
-<<<<<<< HEAD
             <th style={{ width: '12%' }}>{t('role')}</th>
-=======
-            {/* <th style={{ width: '12%' }}>{t('role')}</th> */}
->>>>>>> eb0691af
             {curFilter !== 'deleted' ? (
               <th style={{ width: '8%' }} className="text-end">
                 {t('action')}
@@ -164,7 +151,6 @@
                     showReputation={false}
                   />
                 </td>
-                {/* <td>{user.rank}</td> */}
                 <td className="text-break">{user.e_mail}</td>
                 <td>
                   <FormatTime time={user.created_at} />
@@ -184,19 +170,11 @@
                     {t(user.status)}
                   </span>
                 </td>
-<<<<<<< HEAD
                 <td>
                   <span className="badge text-bg-light">
                     {t(user.role_name)}
                   </span>
                 </td>
-=======
-                {/* <td> */}
-                {/*  <span className="badge text-bg-light"> */}
-                {/*    {t(user.role_name)} */}
-                {/*  </span> */}
-                {/* </td> */}
->>>>>>> eb0691af
                 {curFilter !== 'deleted' ? (
                   <td className="text-end">
                     <Dropdown>
@@ -204,35 +182,16 @@
                         <Icon name="three-dots-vertical" />
                       </Dropdown.Toggle>
                       <Dropdown.Menu>
-                        {/* <Dropdown.Item>{t('set_new_password')}</Dropdown.Item> */}
                         <Dropdown.Item
                           onClick={() => handleAction('status', user)}>
                           {t('change_status')}
                         </Dropdown.Item>
-<<<<<<< HEAD
                         <Dropdown.Item
                           onClick={() => handleAction('role', user)}>
                           {t('change_role')}
                         </Dropdown.Item>
-=======
-                        {/* <Dropdown.Item */}
-                        {/*  onClick={() => handleAction('role', user)}> */}
-                        {/*  {t('change_role')} */}
-                        {/* </Dropdown.Item> */}
->>>>>>> eb0691af
-                        {/* <Dropdown.Divider />
-                        <Dropdown.Item>{t('show_logs')}</Dropdown.Item> */}
                       </Dropdown.Menu>
                     </Dropdown>
-
-                    {/* {user.status !== 'deleted' && (
-                      <Button
-                        className="p-0 btn-no-border"
-                        variant="link"
-                        onClick={() => handleClick(user)}>
-                        {t('change')}
-                      </Button>
-                    )} */}
                   </td>
                 ) : null}
               </tr>
