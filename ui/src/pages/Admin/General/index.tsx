--- conflicted
+++ resolved
@@ -26,12 +26,8 @@
 import { siteInfoStore } from '@/stores';
 import { useGeneralSetting, updateGeneralSetting } from '@/services';
 import Pattern from '@/common/pattern';
-<<<<<<< HEAD
+import { REACT_BASE_PATH } from '@/router/alias';
 import { handleFormError, scrollToElementTop } from '@/utils';
-=======
-import { handleFormError } from '@/utils';
-import { REACT_BASE_PATH } from '@/router/alias';
->>>>>>> c6d43e92
 
 const General: FC = () => {
   const { t } = useTranslation('translation', {
