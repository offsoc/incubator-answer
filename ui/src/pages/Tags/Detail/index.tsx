import { FC, useEffect, useState } from 'react';
import { Row, Col, Button } from 'react-bootstrap';
import {
  useParams,
  Link,
  useNavigate,
  useSearchParams,
} from 'react-router-dom';
import { useTranslation } from 'react-i18next';

import { usePageTags } from '@/hooks';
import * as Type from '@/common/interface';
import { FollowingTags, CustomSidebar } from '@/components';
import {
  useTagInfo,
  useFollow,
  useQuerySynonymsTags,
  useQuestionList,
} from '@/services';
import QuestionList, { QUESTION_ORDER_KEYS } from '@/components/QuestionList';
import HotQuestions from '@/components/HotQuestions';
import { escapeRemove, guard, Storage } from '@/utils';
import { pathFactory } from '@/router/pathFactory';
import { QUESTIONS_ORDER_STORAGE_KEY } from '@/common/constants';

const Index: FC = () => {
  const { t } = useTranslation('translation', { keyPrefix: 'tags' });
  const navigate = useNavigate();
  const routeParams = useParams();
  const curTagName = routeParams.tagName || '';
  const [urlSearchParams] = useSearchParams();
  const storageOrder = Storage.get(QUESTIONS_ORDER_STORAGE_KEY);
  const curOrder =
    urlSearchParams.get('order') || storageOrder || QUESTION_ORDER_KEYS[0];
  if (curOrder !== storageOrder) {
    Storage.set(QUESTIONS_ORDER_STORAGE_KEY, curOrder);
  }
  const curPage = Number(urlSearchParams.get('page')) || 1;
  const reqParams: Type.QueryQuestionsReq = {
    page_size: 20,
    page: curPage,
    order: curOrder as Type.QuestionOrderBy,
    tag: routeParams.tagName,
  };
  const [tagInfo, setTagInfo] = useState<any>({});
  const [tagFollow, setTagFollow] = useState<Type.FollowParams>();
  const { data: tagResp, isLoading } = useTagInfo({ name: curTagName });
  const { data: listData, isLoading: listLoading } = useQuestionList(reqParams);
  const { data: followResp } = useFollow(tagFollow);
  const { data: synonymsRes } = useQuerySynonymsTags(tagInfo?.tag_id);
  const toggleFollow = () => {
    if (!guard.tryNormalLogged(true)) {
      return;
    }
    setTagFollow({
      is_cancel: tagInfo.is_follower,
      object_id: tagInfo.tag_id,
    });
  };

  useEffect(() => {
    if (!listLoading) {
      window.scrollTo(0, 0);
    }
  }, [listLoading]);

  useEffect(() => {
    if (tagResp) {
      const info = { ...tagResp };
      if (info.main_tag_slug_name) {
        navigate(pathFactory.tagLanding(info.main_tag_slug_name), {
          replace: true,
        });
        return;
      }
      if (followResp) {
        info.is_follower = followResp.is_followed;
      }

      if (info.excerpt) {
        info.excerpt =
          info.excerpt.length > 256
            ? [...info.excerpt].slice(0, 256).join('')
            : info.excerpt;
      }

      setTagInfo(info);
    }
  }, [tagResp, followResp]);
  let pageTitle = '';
  if (tagInfo?.display_name) {
    pageTitle = `'${tagInfo.display_name}' ${t('questions', {
      keyPrefix: 'page_title',
    })}`;
  }
  const keywords: string[] = [];
  if (tagInfo?.slug_name) {
    keywords.push(tagInfo.slug_name);
  }
  synonymsRes?.synonyms.forEach((o) => {
    keywords.push(o.slug_name);
  });
  usePageTags({
    title: pageTitle,
    description: tagInfo?.description,
    keywords: keywords.join(','),
  });
  return (
    <Row className="pt-4 mb-5">
<<<<<<< HEAD
      <Col className="flex-auto">
=======
      <Col className="page-main flex-auto">
>>>>>>> b2294bdd
        {isLoading || listLoading ? (
          <div className="tag-box mb-5 placeholder-glow">
            <div className="mb-3 h3 placeholder" style={{ width: '120px' }} />
            <p
              className="placeholder w-100 d-block align-top"
              style={{ height: '24px' }}
            />

            <div
              className="placeholder d-block align-top"
              style={{ height: '38px', width: '100px' }}
            />
          </div>
        ) : (
          <div className="tag-box mb-5">
            <h3 className="mb-3">
              <Link
                to={pathFactory.tagLanding(tagInfo.slug_name)}
                replace
                className="link-dark">
                {tagInfo.display_name}
              </Link>
            </h3>

            <p className="text-break">
              {escapeRemove(tagInfo.excerpt) || t('no_desc')}
              <Link to={pathFactory.tagInfo(curTagName)} className="ms-1">
                [{t('more')}]
              </Link>
            </p>

            <div className="box-ft">
              {tagInfo.is_follower ? (
                <Button variant="primary" onClick={() => toggleFollow()}>
                  {t('button_following')}
                </Button>
              ) : (
                <Button
                  variant="outline-primary"
                  onClick={() => toggleFollow()}>
                  {t('button_follow')}
                </Button>
              )}
            </div>
          </div>
        )}
<<<<<<< HEAD
        <QuestionList source="tag" data={listData} isLoading={listLoading} />
=======
        <QuestionList
          source="tag"
          data={listData}
          order={curOrder}
          isLoading={listLoading}
        />
>>>>>>> b2294bdd
      </Col>
      <Col className="page-right-side mt-4 mt-xl-0">
        <CustomSidebar />
        <FollowingTags />
        <HotQuestions />
      </Col>
    </Row>
  );
};

export default Index;<|MERGE_RESOLUTION|>--- conflicted
+++ resolved
@@ -107,11 +107,7 @@
   });
   return (
     <Row className="pt-4 mb-5">
-<<<<<<< HEAD
-      <Col className="flex-auto">
-=======
       <Col className="page-main flex-auto">
->>>>>>> b2294bdd
         {isLoading || listLoading ? (
           <div className="tag-box mb-5 placeholder-glow">
             <div className="mb-3 h3 placeholder" style={{ width: '120px' }} />
@@ -158,16 +154,12 @@
             </div>
           </div>
         )}
-<<<<<<< HEAD
-        <QuestionList source="tag" data={listData} isLoading={listLoading} />
-=======
         <QuestionList
           source="tag"
           data={listData}
           order={curOrder}
           isLoading={listLoading}
         />
->>>>>>> b2294bdd
       </Col>
       <Col className="page-right-side mt-4 mt-xl-0">
         <CustomSidebar />
