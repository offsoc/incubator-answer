--- conflicted
+++ resolved
@@ -24,14 +24,10 @@
   {
     path: '/',
     page: 'pages/Layout',
-<<<<<<< HEAD
-    loader: guard.setupApp,
-=======
     loader: async () => {
       await guard.setupApp();
       return null;
     },
->>>>>>> e899f4b3
     guard: () => {
       const gr = guard.shouldLoginRequired();
       if (!gr.ok) {
