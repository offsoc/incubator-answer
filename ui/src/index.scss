--- conflicted
+++ resolved
@@ -296,15 +296,11 @@
   }
 }
 .bg-fade-out {
-<<<<<<< HEAD
-  animation: 2s ease 1s bg-fade-out;
+  animation: bg-fade-out 2s ease 0.3s;
 }
 
 
 .btnSvg, .btnSvg:hover {
   fill: currentColor;
   vertical-align: -0.125em;
-=======
-  animation: bg-fade-out 2s ease 0.3s;
->>>>>>> 3345cb5e
 }