module github.com/answerdev/answer

go 1.18

require (
	github.com/Chain-Zhang/pinyin v0.1.3
	github.com/Masterminds/semver/v3 v3.1.1
	github.com/anargu/gin-brotli v0.0.0-20220116052358-12bf532d5267
	github.com/asaskevich/govalidator v0.0.0-20210307081110-f21760c49a8d
	github.com/bwmarrin/snowflake v0.3.0
	github.com/davecgh/go-spew v1.1.1
	github.com/disintegration/imaging v1.6.2
	github.com/gin-gonic/gin v1.8.1
	github.com/go-playground/locales v0.14.0
	github.com/go-playground/universal-translator v0.18.0
	github.com/go-playground/validator/v10 v10.11.1
	github.com/go-sql-driver/mysql v1.6.0
	github.com/goccy/go-json v0.9.11
	github.com/golang/mock v1.6.0
	github.com/google/uuid v1.3.0
	github.com/google/wire v0.5.0
	github.com/gosimple/slug v1.13.1
	github.com/grokify/html-strip-tags-go v0.0.1
	github.com/jinzhu/copier v0.3.5
	github.com/jinzhu/now v1.1.5
	github.com/lib/pq v1.10.7
	github.com/microcosm-cc/bluemonday v1.0.21
	github.com/mojocn/base64Captcha v1.3.5
	github.com/ory/dockertest/v3 v3.9.1
	github.com/otiai10/copy v1.7.0
	github.com/robfig/cron/v3 v3.0.1
	github.com/segmentfault/pacman v1.0.2
	github.com/segmentfault/pacman/contrib/cache/memory v0.0.0-20221219081300-f734f4a16aa0
	github.com/segmentfault/pacman/contrib/conf/viper v0.0.0-20221018072427-a15dd1434e05
	github.com/segmentfault/pacman/contrib/i18n v0.0.0-20221219081300-f734f4a16aa0
	github.com/segmentfault/pacman/contrib/log/zap v0.0.0-20221018072427-a15dd1434e05
	github.com/segmentfault/pacman/contrib/server/http v0.0.0-20221018072427-a15dd1434e05
	github.com/spf13/cobra v1.6.1
	github.com/stretchr/testify v1.8.1
	github.com/swaggo/files v0.0.0-20220728132757-551d4a08d97a
	github.com/swaggo/gin-swagger v1.5.3
	github.com/swaggo/swag v1.8.7
	github.com/tidwall/gjson v1.14.4
	github.com/yuin/goldmark v1.4.13
	golang.org/x/crypto v0.1.0
	golang.org/x/net v0.1.0
	gopkg.in/gomail.v2 v2.0.0-20160411212932-81ebce5c23df
	gopkg.in/yaml.v3 v3.0.1
	modernc.org/sqlite v1.14.2
	xorm.io/builder v0.3.12
	xorm.io/core v0.7.3
	xorm.io/xorm v1.3.2
)

require (
	github.com/Azure/go-ansiterm v0.0.0-20170929234023-d6e3b3328b78 // indirect
	github.com/KyleBanks/depth v1.2.1 // indirect
	github.com/LinkinStars/go-i18n/v2 v2.2.2 // indirect
	github.com/Microsoft/go-winio v0.5.2 // indirect
	github.com/Nvveen/Gotty v0.0.0-20120604004816-cd527374f1e5 // indirect
	github.com/andybalholm/brotli v1.0.4 // indirect
	github.com/aymerick/douceur v0.2.0 // indirect
	github.com/cenkalti/backoff/v4 v4.1.3 // indirect
	github.com/containerd/continuity v0.3.0 // indirect
	github.com/docker/cli v20.10.14+incompatible // indirect
	github.com/docker/docker v20.10.7+incompatible // indirect
	github.com/docker/go-connections v0.4.0 // indirect
	github.com/docker/go-units v0.4.0 // indirect
	github.com/fsnotify/fsnotify v1.6.0 // indirect
	github.com/gin-contrib/sse v0.1.0 // indirect
	github.com/go-openapi/jsonpointer v0.19.5 // indirect
	github.com/go-openapi/jsonreference v0.20.0 // indirect
	github.com/go-openapi/spec v0.20.7 // indirect
	github.com/go-openapi/swag v0.22.3 // indirect
	github.com/gogo/protobuf v1.3.2 // indirect
	github.com/golang/freetype v0.0.0-20170609003504-e2365dfdc4a0 // indirect
	github.com/golang/snappy v0.0.4 // indirect
	github.com/google/go-cmp v0.5.9 // indirect
	github.com/google/shlex v0.0.0-20191202100458-e7afc7fbc510 // indirect
	github.com/gorilla/css v1.0.0 // indirect
	github.com/gosimple/unidecode v1.0.1 // indirect
	github.com/hashicorp/hcl v1.0.0 // indirect
	github.com/imdario/mergo v0.3.12 // indirect
	github.com/inconshreveable/mousetrap v1.0.1 // indirect
	github.com/josharian/intern v1.0.0 // indirect
	github.com/json-iterator/go v1.1.12 // indirect
	github.com/kballard/go-shellquote v0.0.0-20180428030007-95032a82bc51 // indirect
	github.com/leodido/go-urn v1.2.1 // indirect
	github.com/lestrrat-go/file-rotatelogs v2.4.0+incompatible // indirect
	github.com/lestrrat-go/strftime v1.0.6 // indirect
	github.com/magiconair/properties v1.8.6 // indirect
	github.com/mailru/easyjson v0.7.7 // indirect
	github.com/mattn/go-isatty v0.0.16 // indirect
	github.com/mattn/go-sqlite3 v1.14.16 // indirect
	github.com/mitchellh/mapstructure v1.5.0 // indirect
	github.com/moby/term v0.0.0-20201216013528-df9cb8a40635 // indirect
	github.com/modern-go/concurrent v0.0.0-20180306012644-bacd9c7ef1dd // indirect
	github.com/modern-go/reflect2 v1.0.2 // indirect
	github.com/opencontainers/go-digest v1.0.0 // indirect
	github.com/opencontainers/image-spec v1.0.2 // indirect
	github.com/opencontainers/runc v1.1.2 // indirect
	github.com/patrickmn/go-cache v2.1.0+incompatible // indirect
	github.com/pelletier/go-toml v1.9.5 // indirect
	github.com/pelletier/go-toml/v2 v2.0.5 // indirect
	github.com/pkg/errors v0.9.1 // indirect
	github.com/pmezard/go-difflib v1.0.0 // indirect
	github.com/remyoudompheng/bigfft v0.0.0-20200410134404-eec4a21b6bb0 // indirect
	github.com/sirupsen/logrus v1.8.1 // indirect
	github.com/spf13/afero v1.9.2 // indirect
	github.com/spf13/cast v1.5.0 // indirect
	github.com/spf13/jwalterweatherman v1.1.0 // indirect
	github.com/spf13/pflag v1.0.5 // indirect
	github.com/spf13/viper v1.13.0 // indirect
	github.com/subosito/gotenv v1.4.1 // indirect
	github.com/syndtr/goleveldb v1.0.0 // indirect
	github.com/tidwall/match v1.1.1 // indirect
	github.com/tidwall/pretty v1.2.0 // indirect
	github.com/ugorji/go/codec v1.2.7 // indirect
	github.com/xeipuuv/gojsonpointer v0.0.0-20180127040702-4e3ac2762d5f // indirect
	github.com/xeipuuv/gojsonreference v0.0.0-20180127040603-bd5ef7bd5415 // indirect
	github.com/xeipuuv/gojsonschema v1.2.0 // indirect
	go.uber.org/atomic v1.10.0 // indirect
	go.uber.org/multierr v1.8.0 // indirect
	go.uber.org/zap v1.23.0 // indirect
	golang.org/x/image v0.1.0 // indirect
	golang.org/x/mod v0.6.0 // indirect
	golang.org/x/sys v0.1.0 // indirect
	golang.org/x/text v0.5.0 // indirect
	golang.org/x/tools v0.2.0 // indirect
	google.golang.org/protobuf v1.28.1 // indirect
	gopkg.in/alexcesaro/quotedprintable.v3 v3.0.0-20150716171945-2caba252f4dc // indirect
	gopkg.in/ini.v1 v1.67.0 // indirect
	gopkg.in/yaml.v2 v2.4.0 // indirect
	lukechampine.com/uint128 v1.1.1 // indirect
	modernc.org/cc/v3 v3.35.18 // indirect
	modernc.org/ccgo/v3 v3.12.82 // indirect
	modernc.org/libc v1.11.87 // indirect
	modernc.org/mathutil v1.4.1 // indirect
	modernc.org/memory v1.0.5 // indirect
	modernc.org/opt v0.1.1 // indirect
	modernc.org/strutil v1.1.1 // indirect
	modernc.org/token v1.0.0 // indirect
	sigs.k8s.io/yaml v1.3.0 // indirect
<<<<<<< HEAD
)

// github action runner Sometimes it will time out.
replace gitee.com/travelliu/dm v1.8.11192 => github.com/aichy126/dm v1.8.11192

replace modernc.org/z v1.2.19 => github.com/aichy126/modernc.org_z v1.2.19
=======
)
>>>>>>> c41de780
<|MERGE_RESOLUTION|>--- conflicted
+++ resolved
@@ -141,13 +141,4 @@
 	modernc.org/strutil v1.1.1 // indirect
 	modernc.org/token v1.0.0 // indirect
 	sigs.k8s.io/yaml v1.3.0 // indirect
-<<<<<<< HEAD
-)
-
-// github action runner Sometimes it will time out.
-replace gitee.com/travelliu/dm v1.8.11192 => github.com/aichy126/dm v1.8.11192
-
-replace modernc.org/z v1.2.19 => github.com/aichy126/modernc.org_z v1.2.19
-=======
-)
->>>>>>> c41de780
+)