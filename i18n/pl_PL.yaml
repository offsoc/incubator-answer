# Licensed to the Apache Software Foundation (ASF) under one
# or more contributor license agreements.  See the NOTICE file
# distributed with this work for additional information
# regarding copyright ownership.  The ASF licenses this file
# to you under the Apache License, Version 2.0 (the
# "License"); you may not use this file except in compliance
# with the License.  You may obtain a copy of the License at
#
#   http://www.apache.org/licenses/LICENSE-2.0
#
# Unless required by applicable law or agreed to in writing,
# software distributed under the License is distributed on an
# "AS IS" BASIS, WITHOUT WARRANTIES OR CONDITIONS OF ANY
# KIND, either express or implied.  See the License for the
# specific language governing permissions and limitations
# under the License.

# The following fields are used for back-end
backend:
  base:
    success:
      other: Sukces.
    unknown:
      other: Nieznany błąd.
    request_format_error:
      other: Format żądania jest nieprawidłowy.
    unauthorized_error:
      other: Niezautoryzowany.
    database_error:
      other: Błąd serwera danych.
    forbidden_error:
      other: Zakazane.
    duplicate_request_error:
      other: Duplikat zgłoszenia.
  action:
    report:
      other: Zgłoś
    edit:
      other: Edytuj
    delete:
      other: Usuń
    close:
      other: Zamknij
    reopen:
      other: Otwórz ponownie
    forbidden_error:
      other: Zakazane.
    pin:
      other: Przypnij
    hide:
      other: Usuń z listy
    unpin:
      other: Odepnij
    show:
      other: Lista
    invite_someone_to_answer:
      other: Edytuj
    undelete:
      other: Przywróć
  role:
    name:
      user:
        other: Użytkownik
      admin:
        other: Administrator
      moderator:
        other: Moderator
    description:
      user:
        other: Domyślnie bez specjalnego dostępu.
      admin:
        other: Posiadać pełne uprawnienia dostępu do strony.
      moderator:
        other: Ma dostęp do wszystkich postów z wyjątkiem ustawień administratora.
  privilege:
    level_1:
      description:
        other: Poziom 1 (mniejsza reputacja wymagana dla prywatnego zespołu, grupy)
    level_2:
      description:
        other: Poziom 2 (niska reputacja wymagana dla społeczności startującej)
    level_3:
      description:
        other: Poziom 3 (wysoka reputacja wymagana dla dojrzałej społeczności)
    level_custom:
      description:
        other: Poziom niestandardowy
    rank_question_add_label:
      other: Zadaj pytanie
    rank_answer_add_label:
      other: Napisz odpowiedź
    rank_comment_add_label:
      other: Napisz komentarz
    rank_report_add_label:
      other: Zgłoś
    rank_comment_vote_up_label:
      other: Wyróżnij komentarz
    rank_link_url_limit_label:
      other: Opublikuj więcej niż 2 linki na raz
    rank_question_vote_up_label:
      other: Wyróżnij pytanie
    rank_answer_vote_up_label:
      other: Wyróżnij odpowiedź
    rank_question_vote_down_label:
      other: Oceń pytanie negatywnie
    rank_answer_vote_down_label:
      other: Oceń odpowiedź negatywnie
    rank_invite_someone_to_answer_label:
      other: Zaproś kogoś do odpowiedzi
    rank_tag_add_label:
      other: Utwórz nowy tag
    rank_tag_edit_label:
      other: Edytuj opis tagu (wymaga akceptacji)
    rank_question_edit_label:
      other: Edytuj pytanie innych (wymaga akceptacji)
    rank_answer_edit_label:
      other: Edytuj odpowiedź innych (wymaga akceptacji)
    rank_question_edit_without_review_label:
      other: Edytuj pytanie innych bez akceptacji
    rank_answer_edit_without_review_label:
      other: Edytuj odpowiedź innych bez akceptacji
    rank_question_audit_label:
      other: Przejrzyj edycje pytania
    rank_answer_audit_label:
      other: Przejrzyj edycje odpowiedzi
    rank_tag_audit_label:
      other: Przejrzyj edycje tagu
    rank_tag_edit_without_review_label:
      other: Edytuj opis tagu bez akceptacji
    rank_tag_synonym_label:
      other: Zarządzaj synonimami tagów
  email:
    other: E-mail
  e_mail:
    other: Email
  password:
    other: Hasło
  pass:
    other: Hasło
  original_text:
    other: This post
  email_or_password_wrong_error:
    other: Email lub hasło nie są poprawne.
  error:
    common:
      invalid_url:
        other: Nieprawidłowy URL.
    password:
      space_invalid:
        other: Hasło nie może zawierać spacji.
    admin:
      cannot_update_their_password:
        other: Nie możesz zmieniać swojego hasła.
      cannot_edit_their_profile:
        other: You cannot modify your profile.
      cannot_modify_self_status:
        other: Nie możesz modyfikować swojego statusu.
      email_or_password_wrong:
        other: Emil lub hasło nie są zgodne.
    answer:
      not_found:
        other: Odpowiedź nie została odnaleziona.
      cannot_deleted:
        other: Brak uprawnień do usunięcia.
      cannot_update:
        other: Brak uprawnień do aktualizacji.
      question_closed_cannot_add:
        other: Pytania są zamknięte i nie można ich dodawać.
    comment:
      edit_without_permission:
        other: Komentarz nie może edytować.
      not_found:
        other: Komentarz nie został odnaleziony.
      cannot_edit_after_deadline:
        other: Czas komentowania był zbyt długi, aby go zmodyfikować.
    email:
      duplicate:
        other: E-mail już istnieje.
      need_to_be_verified:
        other: E-mail powinien zostać zweryfikowany.
      verify_url_expired:
        other: Adres URL zweryfikowanej wiadomości e-mail wygasł, prosimy o ponowne wysłanie wiadomości e-mail.
      illegal_email_domain_error:
        other: Wysyłanie wiadomości e-mail z tej domeny jest niedozwolone. Użyj innej domeny.
    lang:
      not_found:
        other: Nie znaleziono pliku językowego.
    object:
      captcha_verification_failed:
        other: Nieprawidłowa captcha.
      disallow_follow:
        other: Nie wolno ci podążać za nimi.
      disallow_vote:
        other: Nie masz uprawnień do głosowania.
      disallow_vote_your_self:
        other: Nie możesz głosować na własne posty.
      not_found:
        other: Obiekt nie został odnaleziony.
      verification_failed:
        other: Weryfikacja nie powiodła się.
      email_or_password_incorrect:
        other: Email lub hasło są nieprawidłowe.
      old_password_verification_failed:
        other: Stara weryfikacja hasła nie powiodła się
      new_password_same_as_previous_setting:
        other: Nowe hasło jest takie samo jak poprzednie.
      already_deleted:
        other: This post has been deleted.
    meta:
      object_not_found:
        other: Meta object not found
    question:
      already_deleted:
        other: Ten post został usunięty.
      under_review:
        other: Twój post oczekuje na recenzje. Będzie widoczny po jej akceptacji.
      not_found:
        other: Pytanie nie zostało odnalezione.
      cannot_deleted:
        other: Brak uprawnień do usunięcia.
      cannot_close:
        other: Brak uprawnień do zamknięcia.
      cannot_update:
        other: Brak uprawnień do edycji.
    rank:
      fail_to_meet_the_condition:
        other: Ranga nie spełnia warunku.
      vote_fail_to_meet_the_condition:
        other: Dziękujemy za opinię. Potrzebujesz co najmniej {{.Rank}} reputacji, aby oddać głos.
      no_enough_rank_to_operate:
        other: Potrzebujesz co najmniej {{.Rank}} reputacji, aby to zrobić.
    report:
      handle_failed:
        other: Nie udało się obsłużyć raportu.
      not_found:
        other: Raport nie został znaleziony.
    tag:
      already_exist:
        other: Tag już istnieje.
      not_found:
        other: Tag nie został znaleziony.
      recommend_tag_not_found:
        other: Zalecany tag nie istnieje.
      recommend_tag_enter:
        other: Proszę wprowadzić przynajmniej jeden wymagany tag.
      not_contain_synonym_tags:
        other: Nie powinno zawierać tagów synonimów.
      cannot_update:
        other: Brak uprawnień do aktualizacji.
      is_used_cannot_delete:
        other: Nie możesz usunąć tagu, który jest w użyciu.
      cannot_set_synonym_as_itself:
        other: Nie można ustawić synonimu aktualnego tagu jako takiego.
    smtp:
      config_from_name_cannot_be_email:
        other: Nazwą nadawcy nie może być adresem e-mail.
    theme:
      not_found:
        other: Nie znaleziono motywu.
    revision:
      review_underway:
        other: Nie można teraz edytować, istnieje wersja w kolejce sprawdzeń.
      no_permission:
        other: Brak uprawnień do wersji.
    user:
      external_login_missing_user_id:
        other: Platforma zewnętrzna nie dostarcza unikalnego identyfikatora użytkownika (UserID), dlatego nie możesz się zalogować. Skontaktuj się z administratorem witryny.
      external_login_unbinding_forbidden:
        other: Proszę ustawić hasło logowania dla swojego konta przed usunięciem tego logowania.
      email_or_password_wrong:
        other:
          other: Adres email i hasło nie są zgodne.
      not_found:
        other: Użytkownik nie został znaleziony.
      suspended:
        other: Użytkownik został zawieszony.
      username_invalid:
        other: Nazwa użytkownika jest nieprawidłowa.
      username_duplicate:
        other: Nazwa użytkownika jest już zajęta.
      set_avatar:
        other: Nie udało się ustawić awatara.
      cannot_update_your_role:
        other: Nie możesz zmienić swojej roli.
      not_allowed_registration:
        other: Obecnie strona nie zezwala na rejestracje.
      not_allowed_login_via_password:
        other: Obecnie strona nie zezwala na logowanie się za pomocą hasła.
      access_denied:
        other: Odmowa dostępu.
      page_access_denied:
        other: Nie masz dostępu do tej strony.
      add_bulk_users_format_error:
        other: "Błąd {{.Field}} w pobliżu '{{.Content}}' w linii {{.Line}}. {{.ExtraMessage}}"
      add_bulk_users_amount_error:
        other: "Liczba użytkowników, których dodasz na raz, powinna mieścić się w przedziale 1-{{.MaxAmount}}."
    config:
      read_config_failed:
        other: Nie udało się odczytać pliku konfiguracyjnego.
    database:
      connection_failed:
        other: Nie udało się połączyć z bazą danych.
      create_table_failed:
        other: Nie udało się utworzyć tabeli.
    install:
      create_config_failed:
        other: Nie można utworzyć pliku config.yaml.
    upload:
      unsupported_file_format:
        other: Nieobsługiwany format pliku.
    site_info:
      config_not_found:
        other: Nie znaleziono konfiguracji strony.
  reason:
    spam:
      name:
        other: spam
      desc:
        other: Ten post jest reklamą lub wandalizmem. Nie jest przydatny ani istotny dla bieżącego tematu.
    rude_or_abusive:
      name:
        other: niegrzeczny lub obraźliwy
      desc:
        other:
          - A reasonable person would find this content inappropriate for respectful
          - discourse.
    a_duplicate:
      name:
        other: duplikat
      desc:
        other: To pytanie zostało już wcześniej zadane i ma już odpowiedź.
      placeholder:
        other: Wprowadź link do istniejącego pytania
    not_a_answer:
      name:
        other: nie jest odpowiedzią
      desc:
        other:
          - This was posted as an answer, but it does not attempt to answer the
          - question. It should possibly be an edit, a comment, another question,
          - or deleted altogether.
    no_longer_needed:
      name:
        other: nie jest już potrzebne
      desc:
        other: Ten komentarz jest przestarzały, prowadzi do rozmowy lub nie jest związany z tą wiadomością.
    something:
      name:
        other: coś innego
      desc:
        other: Ta wiadomość wymaga uwagi personelu z innego powodu, który nie jest wymieniony powyżej.
      placeholder:
        other: Poinformuj nas dokładnie, o co Ci chodzi
    community_specific:
      name:
        other: powód specyficzny dla społeczności
      desc:
        other: To pytanie nie spełnia wytycznych społeczności.
    not_clarity:
      name:
        other: wymaga szczegółów lub wyjaśnienia
      desc:
        other: To pytanie obecnie zawiera wiele pytań w jednym. Powinno skupić się tylko na jednym problemie.
    looks_ok:
      name:
        other: Wygląda poprawnie
      desc:
        other: Ta wiadomość jest dobra w obecnej formie i nie jest niskiej jakości.
    needs_edit:
      name:
        other: wymaga edycji, a ja to zrobiłem/am
      desc:
        other: Popraw i skoryguj problemy w tej wiadomości samodzielnie.
    needs_close:
      name:
        other: wymaga zamknięcia
      desc:
        other: Na zamknięte pytanie nie można odpowiadać, ale wciąż można edytować, głosować i komentować.
    needs_delete:
      name:
        other: wymaga usunięcia
      desc:
        other: Ta wiadomość zostanie usunięta.
  question:
    close:
      duplicate:
        name:
          other: spam
        desc:
          other: To pytanie zostało już wcześniej zadane i ma już odpowiedź.
      guideline:
        name:
          other: powód specyficzny dla społeczności
        desc:
          other: To pytanie nie spełnia wytycznych społeczności.
      multiple:
        name:
          other: wymaga szczegółów lub wyjaśnienia
        desc:
          other:
            - This question currently includes multiple questions in one. It should
            - focus on one problem only.
      other:
        name:
          other: coś innego
        desc:
          other: Ten post wymaga jeszcze jednego powodu, który nie został wymieniony powyżej.
    operation_type:
      asked:
        other: zapytano
      answered:
        other: odpowiedziano
      modified:
        other: zmodyfikowane
    deleted_title:
      other: Usunięte pytanie
  notification:
    action:
      update_question:
        other: zaktualizował/a pytanie
      answer_the_question:
        other: odpowiedz na pytanie
      update_answer:
        other: aktualizuj odpowiedź
      accept_answer:
        other: zaakceptował/a odpowiedź
      comment_question:
        other: skomentował/a pytanie
      comment_answer:
        other: skomentował/a odpowiedź
      reply_to_you:
        other: odpowiedział/a tobie
      mention_you:
        other: wspomniał/a o tobie
      your_question_is_closed:
        other: Twoje pytanie zostało zamknięte
      your_question_was_deleted:
        other: Twoje pytanie zostało usunięte
      your_answer_was_deleted:
        other: Twoja odpowiedź została usunięta
      your_comment_was_deleted:
        other: Twój komentarz został usunięty
      up_voted_question:
        other: pytanie przegłosowane
      down_voted_question:
        other: pytanie odrzucone
      up_voted_answer:
        other: odpowiedź przegłosowana
      down_voted_answer:
        other: odrzucona odpowiedź
      up_voted_comment:
        other: komentarz upvote
      invited_you_to_answer:
        other: zaproszono Cię do odpowiedzi
  email_tpl:
    change_email:
      title:
        other: "[{{.SiteName}}] Potwierdź swój nowy adres e-mail"
      body:
        other: "Potwierdź swój nowy adres e-mail dla {{.SiteName}} klikając na poniższy link:<br><br>\n<a href='{{.ChangeEmailUrl}}' target='_blank'>{{.ChangeEmailUrl}}</a><br><br>\n\nJeśli to nie Ty wysyłałeś to żądanie zignoruj ten e-mail.\n"
    new_answer:
      title:
        other: "[{{.SiteName}}] {{.DisplayName}} odpowiedział(-a) na pytanie"
      body:
        other: "<a href='{{.AnswerUrl}}'>{{.QuestionTitle}}</a><br><br>\n\n{{.DisplayName}}:<br>\n<blockquote>{{.AnswerSummary}}</blockquote><br>\n<a href='{{.AnswerUrl}}'>Zobacz to na {{.SiteName}}</a><br><br>\n\n--<br>\n<small><a href='{{.UnsubscribeUrl}}'>Zrezygnuj z subskrypcji</a></small>"
    invited_you_to_answer:
      title:
        other: "[{{.SiteName}}] {{.DisplayName}} zaprosił(a) Cię do odpowiedzi"
      body:
        other: "<a href='{{.InviteUrl}}'>{{.QuestionTitle}}</a><br><br>\n\n{{.DisplayName}}:<br>\n<blockquote>Myślę, że na to pytani możesz znać odpowiedź.</blockquote><br>\n<a href='{{.InviteUrl}}'>Zobacz to na {{.SiteName}}</a><br><br>\n\n--<br>\n<small><a href='{{.UnsubscribeUrl}}'>Zrezygnuj z subskrypcji</a></small>"
    new_comment:
      title:
        other: "[{{.SiteName}}] {{.DisplayName}} skomentował/-a Twój wpis"
      body:
        other: "<a href='{{.CommentUrl}}'>{{.QuestionTitle}}</a><br><br>\n\n{{.DisplayName}}:<br>\n<blockquote>{{.CommentSummary}}</blockquote><br>\n<a href='{{.CommentUrl}}'>Zobacz to na {{.SiteName}}</a><br><br>\n\n--<br>\n<small><a href='{{.UnsubscribeUrl}}'>Zrezygnuj z subskrypcji</a></small>"
    new_question:
      title:
        other: "[{{.SiteName}}] Nowe pytanie: {{.QuestionTitle}}"
      body:
        other: "<a href='{{.QuestionUrl}}'>{{.QuestionTitle}}</a><br>\n<small>{{.Tags}}</small><br><br>\n\n--<br>\n<small><a href='{{.UnsubscribeUrl}}'>Zrezygnuj z subskrypcji</a></small>"
    pass_reset:
      title:
        other: "[{{.SiteName }}] Reset hasła"
      body:
        other: "Ktoś poprosił o zresetowanie hasła [{{.SiteName}}].<br><br>\n\nJeśli to nie Ty, możesz bezpiecznie zignorować ten e-mail.<br><br>\n\nKliknij na poniższy link, aby utworzyć nowe hasło:<br>\n<a href='{{.PassResetUrl}}' target='_blank'>{{.PassResetUrl}}</a>\n"
    register:
      title:
        other: "[{{.SiteName}}] Potwierdź swoje nowe konto"
      body:
        other: "Witaj w {{.SiteName}}<br><br>\n\nKliknij na poniższy link, aby potwierdzić i aktywować nowe konto:<br>\n<a href='{{.RegisterUrl}}' target='_blank'>{{.RegisterUrl}}</a><br><br>\n\nJeśli w powyższy link nie można kliknąć, spróbuj skopiować i wkleić go do paska adresu przeglądarki internetowej.\n"
    test:
      title:
        other: "[{{.SiteName}}] Wiadomość testowa"
      body:
        other: "To jest wiadomość testowa."
  action_activity_type:
    upvote:
      other: oceń pozytywnie
    upvoted:
      other: polubione
    downvote:
      other: oceń negatywnie
    downvoted:
      other: oceniono negatywnie
    accept:
      other: akceptuj
    accepted:
      other: zaakceptowane
    edit:
      other: edytuj
  review:
    queued_post:
      other: Post w kolejce
    flagged_post:
      other: Post oznaczony
    suggested_post_edit:
      other: Sugerowane zmiany
  reaction:
    tooltip:
      other: "{{ .Names }} and {{ .Count }} more..."
# The following fields are used for interface presentation(Front-end)
ui:
  how_to_format:
    title: Jak formatować
    desc: >-
      <ul class="mb-0"><li><p class="mb-2">to make links</p><pre class="mb-2"><code>&lt;https://url.com&gt;<br/><br/>[Title](https://url. com)</code></pre></li><li><p class="mb-2">put returns between paragraphs</p></li><li><p class="mb-2"><em>_italic_</em> or **<strong>bold</strong>**</p></li><li><p class="mb-2">indent code by 4 spaces</p></li><li><p class="mb-2">quote by placing <code>&gt; </code> at start of line</p></li><li><p class="mb-2">backtick escapes <code>`like _this_`</code></p></li><li><p class="mb-2">create code fences with backticks <code>`</code></p><pre class="mb-0"><code>```<br/>code here<br/>```</code></pre></li></ul>
  pagination:
    prev: Poprzedni
    next: Następny
  page_title:
    question: Pytanie
    questions: Pytania
    tag: Tag
    tags: Tagi
    tag_wiki: wiki tagu
    create_tag: Utwórz tag
    edit_tag: Edytuj tag
    ask_a_question: Zadaj pytanie
    edit_question: Edytuj pytanie
    edit_answer: Edytuj odpowiedź
    search: Szukaj
    posts_containing: Posty zawierające
    settings: Ustawienia
    notifications: Powiadomienia
    login: Zaloguj się
    sign_up: Zarejestruj się
    account_recovery: Odzyskiwanie konta
    account_activation: Aktywacja konta
    confirm_email: Potwierdź adres e-mail
    account_suspended: Konto zawieszone
    admin: Administrator
    change_email: Zmień e-mail
    install: Instalacja Answer
    upgrade: Aktualizacja Answer
    maintenance: Przerwa techniczna
    users: Użytkownicy
    oauth_callback: Przetwarzanie
    http_404: Błąd HTTP 404
    http_50X: Błąd HTTP 500
    http_403: Błąd HTTP 403
    logout: Wyloguj się
  notifications:
    title: Powiadomienia
    inbox: Skrzynka odbiorcza
    achievement: Osiągnięcia
    new_alerts: Nowe powiadomienia
    all_read: Oznacz wszystkie jako przeczytane
    show_more: Pokaż więcej
    someone: Ktoś
    inbox_type:
      all: Wszystko
      posts: Posty
      invites: Zaproszenia
      votes: Głosy
  suspended:
    title: Twoje konto zostało zawieszone
    until_time: "Twoje konto zostało zawieszone do {{ time }}."
    forever: Ten użytkownik został na zawsze zawieszony.
    end: Nie spełniasz wytycznych społeczności.
    contact_us: Skontaktuj się z nami
  editor:
    blockquote:
      text: Cytat
    bold:
      text: Pogrubienie
    chart:
      text: Wykres
      flow_chart: Wykres przepływu
      sequence_diagram: Diagram sekwencji
      class_diagram: Diagram klas
      state_diagram: Diagram stanów
      entity_relationship_diagram: Diagram związków encji
      user_defined_diagram: Diagram zdefiniowany przez użytkownika
      gantt_chart: Wykres Gantta
      pie_chart: Wykres kołowy
    code:
      text: Przykład kodu
      add_code: Dodaj przykład kodu
      form:
        fields:
          code:
            label: Kod
            msg:
              empty: Kod nie może być pusty.
          language:
            label: Język
            placeholder: Wykrywanie automatyczne
      btn_cancel: Anuluj
      btn_confirm: Dodaj
    formula:
      text: Formuła
      options:
        inline: Formuła w linii
        block: Formuła blokowa
    heading:
      text: Nagłówek
      options:
        h1: Nagłówek 1
        h2: Nagłówek 2
        h3: Nagłówek 3
        h4: Nagłówek 4
        h5: Nagłówek 5
        h6: Nagłówek 6
    help:
      text: Pomoc
    hr:
      text: Linia pozioma
    image:
      text: Obrazek
      add_image: Dodaj obrazek
      tab_image: Prześlij obrazek
      form_image:
        fields:
          file:
            label: Plik graficzny
            btn: Wybierz obrazek
            msg:
              empty: Plik nie może być pusty.
              only_image: Dozwolone są tylko pliki obrazków.
              max_size: Rozmiar pliku nie może przekroczyć 4 MB.
          desc:
            label: Opis
      tab_url: Adres URL obrazka
      form_url:
        fields:
          url:
            label: Adres URL obrazka
            msg:
              empty: Adres URL obrazka nie może być pusty.
          name:
            label: Opis
      btn_cancel: Anuluj
      btn_confirm: Dodaj
      uploading: Przesyłanie
    indent:
      text: Wcięcie
    outdent:
      text: Wcięcie zewnętrzne
    italic:
      text: Podkreślenie
    link:
      text: Hiperłącze
      add_link: Dodaj hiperłącze
      form:
        fields:
          url:
            label: Adres URL
            msg:
              empty: Adres URL nie może być pusty.
          name:
            label: Opis
      btn_cancel: Anuluj
      btn_confirm: Dodaj
    ordered_list:
      text: Lista numerowana
    unordered_list:
      text: Lista wypunktowana
    table:
      text: Tabela
      heading: Nagłówek
      cell: Komórka
  close_modal:
    title: Zamykam ten post jako...
    btn_cancel: Anuluj
    btn_submit: Prześlij
    remark:
      empty: Nie może być puste.
    msg:
      empty: Proszę wybrać powód.
  report_modal:
    flag_title: Oznaczam ten post jako...
    close_title: Zamykam ten post jako...
    review_question_title: Przegląd pytania
    review_answer_title: Przegląd odpowiedzi
    review_comment_title: Przegląd komentarza
    btn_cancel: Anuluj
    btn_submit: Prześlij
    remark:
      empty: Nie może być puste.
    msg:
      empty: Proszę wybrać powód.
      not_a_url: Format adresu URL jest nieprawidłowy.
      url_not_match: Wskazany URL nie pasuje do bieżącej witryny.
  tag_modal:
    title: Utwórz nowy tag
    form:
      fields:
        display_name:
          label: Nazwa wyświetlana
          msg:
            empty: Nazwa wyświetlana nie może być pusta.
            range: Nazwa wyświetlana może zawierać maksymalnie 35 znaków.
        slug_name:
          label: Adres URL slug
          desc: Odnośnik URL może zawierać maksymalnie 35 znaków.
          msg:
            empty: Odnośnik URL nie może być pusty.
            range: Odnośnik URL może zawierać maksymalnie 35 znaków.
            character: Slug adresu URL zawiera niedozwolony zestaw znaków.
        desc:
          label: Opis
        revision:
          label: Wersja
        edit_summary:
          label: Podsumowanie edycji
          placeholder: >-
            Krótkie wyjaśnienie zmian (poprawa pisowni, naprawa gramatyki, poprawa formatowania)
    btn_cancel: Anuluj
    btn_submit: Prześlij
    btn_post: Opublikuj nowy tag
  tag_info:
    created_at: Utworzony
    edited_at: Edytowany
    history: Historia
    synonyms:
      title: Synonimy
      text: Następujące tagi zostaną przekierowane na
      empty: Nie znaleziono synonimów.
      btn_add: Dodaj synonim
      btn_edit: Edytuj
      btn_save: Zapisz
    synonyms_text: Następujące tagi zostaną przekierowane na
    delete:
      title: Usuń ten tag
      tip_with_posts: >-
        <p>Nie możemy <strong>usunąć tagu z wpisami</strong>.</p> <p>Proszę najpierw usunąć ten tag z wpisów.</p>
      tip_with_synonyms: >-
        <p>Nie zezwalamy na <strong>usuwanie tagów z synonimami</strong>.</p> <p>Proszę najpierw usunąć synonimy z tego tagu.</p>
      tip: Czy na pewno chcesz usunąć?
      close: Zamknij
  edit_tag:
    title: Edytuj tag
    default_reason: Edytuj tag
    default_first_reason: Dodaj tag
    btn_save_edits: Zapisz edycje
    btn_cancel: Anuluj
  dates:
    long_date: MMM D
    long_date_with_year: "MMM D, YYYY"
    long_date_with_time: "MMM D, YYYY [o] HH:mm"
    now: teraz
    x_seconds_ago: "{{count}} s temu"
    x_minutes_ago: "{{count}} min temu"
    x_hours_ago: "{{count}} h temu"
    hour: godzina
    day: dzień
    hours: godziny
    days: dni
  reaction:
    heart: heart
    smile: smile
    frown: frown
    btn_label: add or remove reactions
    undo_emoji: undo {{ emoji }} reaction
    react_emoji: react with {{ emoji }}
    unreact_emoji: unreact with {{ emoji }}
  comment:
    btn_add_comment: Dodaj komentarz
    reply_to: Odpowiedź na
    btn_reply: Odpowiedz
    btn_edit: Edytuj
    btn_delete: Usuń
    btn_flag: Zgłoś
    btn_save_edits: Zapisz edycje
    btn_cancel: Anuluj
    show_more: "Jest {{count}} komentarzy, pokaż więcej"
    tip_question: >-
      Użyj komentarzy, aby poprosić o dodatkowe informacje lub sugerować poprawki. Unikaj udzielania odpowiedzi na pytania w komentarzach.
    tip_answer: >-
      Użyj komentarzy, aby odpowiedzieć innym użytkownikom lub powiadomić ich o zmianach. Jeśli dodajesz nowe informacje, edytuj swój post zamiast komentować.
    tip_vote: Dodaje coś wartościowego do posta
  edit_answer:
    title: Edytuj odpowiedź
    default_reason: Edytuj odpowiedź
    default_first_reason: Dodaj odpowiedź
    form:
      fields:
        revision:
          label: Rewizja
        answer:
          label: Odpowiedź
          feedback:
            characters: Treść musi mieć co najmniej 6 znaków.
        edit_summary:
          label: Podsumowanie edycji
          placeholder: >-
            Pokrótce opisz swoje zmiany (poprawa pisowni, naprawa gramatyki, poprawa formatowania)
    btn_save_edits: Zapisz edycje
    btn_cancel: Anuluj
  tags:
    title: Tagi
    sort_buttons:
      popular: Popularne
      name: Nazwa
      newest: Najnowsze
    button_follow: Obserwuj
    button_following: Obserwowane
    tag_label: pytania
    search_placeholder: Filtruj według nazwy tagu
    no_desc: Tag nie posiada opisu.
    more: Więcej
  ask:
    title: Dodaj pytanie
    edit_title: Edytuj pytanie
    default_reason: Edytuj pytanie
    default_first_reason: Dodaj pytanie
    similar_questions: Podobne pytania
    form:
      fields:
        revision:
          label: Rewizja
        title:
          label: Tytuł
          placeholder: Bądź konkretny i wyobraź sobie, że zadajesz pytanie innej osobie
          msg:
            empty: Tytuł nie może być pusty.
            range: Tytuł do 150 znaków
        body:
          label: Treść
          msg:
            empty: Treść nie może być pusta.
        tags:
          label: Tagi
          msg:
            empty: Tagi nie mogą być puste.
        answer:
          label: Odpowiedź
          msg:
            empty: Odpowiedź nie może być pusta.
        edit_summary:
          label: Podsumowanie edycji
          placeholder: >-
            Pokrótce opisz swoje zmiany (poprawa pisowni, naprawa gramatyki, poprawa formatowania)
    btn_post_question: Opublikuj swoje pytanie
    btn_save_edits: Zapisz edycje
    answer_question: Odpowiedz na swoje pytanie
    post_question&answer: Opublikuj swoje pytanie i odpowiedź
  tag_selector:
    add_btn: Dodaj tag
    create_btn: Utwórz nowy tag
    search_tag: Wyszukaj tag
    hint: "Opisz, o czym jest Twoje pytanie, wymagany jest co najmniej jeden tag."
    no_result: Nie znaleziono pasujących tagów
    tag_required_text: Wymagany tag (co najmniej jeden)
  header:
    nav:
      question: Pytania
      tag: Tagi
      user: Użytkownicy
      profile: Profil
      setting: Ustawienia
      logout: Wyloguj
      admin: Administrator
      review: Recenzja
      bookmark: Zakładki
      moderation: Moderacja
    search:
      placeholder: Szukaj
  footer:
    build_on: >-
      Zbudowane na platformie <1> Apache Answer </1> - oprogramowanie open-source, które napędza społeczności pytań i odpowiedzi.<br />Stworzone z miłością © {{cc}}.
  upload_img:
    name: Zmień
    loading: Wczytywanie...
  pic_auth_code:
    title: Captcha
    placeholder: Wpisz tekst z obrazka powyżej
    msg:
      empty: Captcha nie może być pusty.
  inactive:
    first: >-
      Czas na ostatni krok! Wysłaliśmy wiadomość aktywacyjną na adres <bold>{{mail}}</bold>. Prosimy postępować zgodnie z instrukcjami zawartymi w wiadomości w celu aktywacji Twojego konta.
    info: "Jeśli nie dotarła, sprawdź folder ze spamem."
    another: >-
      Wysłaliśmy kolejną wiadomość aktywacyjną na adres <bold>{{mail}}</bold>. Może to potrwać kilka minut, zanim dotrze; upewnij się, że sprawdzasz folder ze spamem.
    btn_name: Ponownie wyślij wiadomość aktywacyjną
    change_btn_name: Zmień adres e-mail
    msg:
      empty: Nie może być puste.
    resend_email:
      url_label: Czy na pewno chcesz ponownie wysłać e-mail aktywacyjny?
      url_text: Możesz również podać powyższy link aktywacyjny użytkownikowi.
  login:
    login_to_continue: Zaloguj się, aby kontynuować
    info_sign: Nie masz jeszcze konta? <1>Zarejestruj się</1>
    info_login: Masz już konto? <1>Zaloguj się</1>
    agreements: Rejestrując się, wyrażasz zgodę na <1>politykę prywatności</1> i <3>warunki korzystania z usługi</3>.
    forgot_pass: Zapomniałeś hasła?
    name:
      label: Imię
      msg:
        empty: Imię nie może być puste.
        range: Length of name should between 4 to 30 characters.
        character: 'Must use the character set "a-z", "A-Z", "0-9", " - . _"'
    email:
      label: Adres e-mail
      msg:
        empty: Adres e-mail nie może być pusty.
    password:
      label: Hasło
      msg:
        empty: Hasło nie może być puste.
        different: Wprowadzone hasła są niezgodne
  account_forgot:
    page_title: Zapomniałeś hasła
    btn_name: Wyślij mi e-mail odzyskiwania
    send_success: >-
      Jeśli istnieje konto powiązane z adresem <strong>{{mail}}</strong>, wkrótce otrzymasz wiadomość e-mail z instrukcjami dotyczącymi resetowania hasła.
    email:
      label: Adres e-mail
      msg:
        empty: Adres e-mail nie może być pusty.
  change_email:
    btn_cancel: Anuluj
    btn_update: Zaktualizuj adres e-mail
    send_success: >-
      Jeśli istnieje konto powiązane z adresem <strong>{{mail}}</strong>, wkrótce otrzymasz wiadomość e-mail z instrukcjami dotyczącymi zmiany adresu e-mail.
    email:
      label: Nowy email
      msg:
        empty: Adres e-mail nie może być pusty.
  oauth:
    connect: Połącz z {{ auth_name }}
    remove: Usuń {{ auth_name }}
  oauth_bind_email:
    subtitle: Dodaj e-mail odzyskiwania do swojego konta.
    btn_update: Zaktualizuj adres e-mail
    email:
      label: Adres e-mail
      msg:
        empty: Adres e-mail nie może być pusty.
    modal_title: Adres e-mail już istnieje.
    modal_content: Ten adres e-mail jest już zarejestrowany. Czy na pewno chcesz połączyć się z istniejącym kontem?
    modal_cancel: Zmień adres e-mail
    modal_confirm: Połącz z istniejącym kontem
  password_reset:
    page_title: Resetowanie hasła
    btn_name: Zresetuj moje hasło
    reset_success: >-
      Pomyślnie zmieniono hasło; zostaniesz przekierowany na stronę logowania.
    link_invalid: >-
      Przepraszamy, ten link do resetowania hasła jest już nieaktualny. Być może Twoje hasło jest już zresetowane?
    to_login: Przejdź do strony logowania
    password:
      label: Hasło
      msg:
        empty: Hasło nie może być puste.
        length: Długość musi wynosić od 8 do 32 znaków.
        different: Wprowadzone hasła są niezgodne.
    password_confirm:
      label: Potwierdź nowe hasło
  settings:
    page_title: Ustawienia
    goto_modify: Przejdź do modyfikacji
    nav:
      profile: Profil
      notification: Powiadomienia
      account: Konto
      interface: Interfejs
    profile:
      heading: Profil
      btn_name: Zapisz
      display_name:
        label: Nazwa wyświetlana
        msg: Wyświetlana nazwa nie może być pusta.
        msg_range: Wyświetlana nazwa do 30 znaków.
      username:
        label: Nazwa użytkownika
        caption: Ludzie mogą oznaczać Cię jako "@nazwa_użytkownika".
        msg: Nazwa użytkownika nie może być pusta.
        msg_range: Nazwa użytkownika do 30 znaków.
        character: 'Należy używać zestawu znaków "a-z", "0-9", " - . _"'
      avatar:
        label: Zdjęcie profilowe
        gravatar: Gravatar
        gravatar_text: Możesz zmienić obraz na stronie
        custom: Własne
        custom_text: Możesz przesłać własne zdjęcie.
        default: Systemowe
        msg: Prosimy o przesłanie awatara
      bio:
        label: O mnie
      website:
        label: Strona internetowa
        placeholder: "https://przyklad.com"
        msg: Nieprawidłowy format strony internetowej
      location:
        label: Lokalizacja
        placeholder: "Miasto, Kraj"
    notification:
      heading: Powiadomienia email
      turn_on: Włącz
      inbox:
        label: Powiadomienia skrzynki odbiorczej
        description: Odpowiedzi na Twoje pytania, komentarze, zaproszenia i inne.
      all_new_question:
        label: Wszystkie nowe pytania
        description: Otrzymuj powiadomienia o wszystkich nowych pytaniach. Do 50 pytań tygodniowo.
      all_new_question_for_following_tags:
        label: Wszystkie nowe pytania dla obserwowanych tagów
        description: Otrzymuj powiadomienia o nowych pytaniach do obserwowanych tagów.
    account:
      heading: Konto
      change_email_btn: Zmień adres e-mail
      change_pass_btn: Zmień hasło
      change_email_info: >-
        Wysłaliśmy e-mail na ten adres. Prosimy postępować zgodnie z instrukcjami potwierdzającymi.
      email:
        label: Email
      new_email:
        label: New email
        msg: New email cannot be empty.
      pass:
        label: Aktualne hasło
        msg: Hasło nie może być puste.
      password_title: Hasło
      current_pass:
        label: Aktualne hasło
        msg:
          empty: Obecne hasło nie może być puste.
          length: Długość musi wynosić od 8 do 32 znaków.
          different: Dwa wprowadzone hasła nie są zgodne.
      new_pass:
        label: Nowe hasło
      pass_confirm:
        label: Potwierdź nowe hasło
    interface:
      heading: Interfejs
      lang:
        label: Język Interfejsu
        text: Język interfejsu użytkownika. Zmieni się po odświeżeniu strony.
    my_logins:
      title: Moje logowania
      label: Zaloguj się lub zarejestruj na tej stronie za pomocą tych kont.
      modal_title: Usuń logowanie
      modal_content: Czy na pewno chcesz usunąć to logowanie z Twojego konta?
      modal_confirm_btn: Usuń
      remove_success: Pomyślnie usunięto
  toast:
    update: pomyślnie zaktualizowane
    update_password: Hasło zostało pomyślnie zmienione.
    flag_success: Dzięki za zgłoszenie.
    forbidden_operate_self: Zakazane działanie na sobie
    review: Twoja poprawka zostanie wyświetlona po zatwierdzeniu.
    sent_success: Wysyłanie zakończone powodzeniem
  related_question:
    title: Powiązane pytania
    answers: odpowiedzi
  invite_to_answer:
    title: Ludzie pytali
    desc: Wybierz osoby, które mogą znać odpowiedź.
    invite: Zaproś do odpowiedzi
    add: Dodaj osoby
    search: Wyszukaj osoby
  question_detail:
    action: Akcja
    Asked: Zadane
    asked: zadał(a)
    update: Zmodyfikowane
    edit: edytowany
    commented: skomentowano
    Views: Wyświetlone
    Follow: Obserwuj
    Following: Obserwuje
    follow_tip: Obserwuj to pytanie, aby otrzymywać powiadomienia
    answered: odpowiedziano
    closed_in: Zamknięte za
    show_exist: Pokaż istniejące pytanie.
    useful: Przydatne
    question_useful: Jest przydatne i jasne
    question_un_useful: Jest niejasne lub nieprzydatne
    question_bookmark: Dodaj do zakładek to pytanie
    answer_useful: Jest przydatna
    answer_un_useful: To nie jest użyteczne
    answers:
      title: Odpowiedzi
      score: Ocena
      newest: Najnowsze
      oldest: Najstarsze
      btn_accept: Akceptuj
      btn_accepted: Zaakceptowane
    write_answer:
      title: Twoja odpowiedź
      edit_answer: Edytuj moją obecną odpowiedź
      btn_name: Wyślij swoją odpowiedź
      add_another_answer: Dodaj kolejną odpowiedź
      confirm_title: Kontynuuj odpowiedź
      continue: Kontynuuj
      confirm_info: >-
        <p>Czy na pewno chcesz dodać kolejną odpowiedź? </p><p>Możesz zamiast tego użyć linku edycji, aby udoskonalić i poprawić istniejącą odpowiedź.</p>
      empty: Odpowiedź nie może być pusta.
      characters: Treść musi mieć co najmniej 6 znaków.
      tips:
        header_1: Dziękujemy za Twoją odpowiedź
        li1_1: Prosimy, upewnij się, że <strong>odpowiadasz na pytanie</strong>. Podaj szczegóły i podziel się swoimi badaniami.
        li1_2: Popieraj swoje stwierdzenia referencjami lub osobistym doświadczeniem.
        header_2: Ale <strong>unikaj</strong> ...
        li2_1: Prośby o pomoc, pytania o wyjaśnienie lub odpowiadanie na inne odpowiedzi.
    reopen:
      confirm_btn: Ponowne otwarcie
      title: Otwórz ponownie ten post
      content: Czy na pewno chcesz go ponownie otworzyć?
    list:
      confirm_btn: Lista
      title: Pokaż ten post
      content: Are you sure you want to list?
    unlist:
      confirm_btn: Usuń z listy
      title: Usuń ten post z listy
      content: Czy na pewno chcesz usunąć z listy?
    pin:
      title: Przypnij ten post
      content: Czy na pewno chcesz przypiąć go globalnie? Ten post będzie wyświetlany na górze wszystkich list postów.
      confirm_btn: Przypnij
  delete:
    title: Usuń ten post
    question: >-
      Nie zalecamy <strong>usuwanie pytań wraz z udzielonymi</strong>, ponieważ pozbawia to przyszłych czytelników tej wiedzy.</p><p>Powtarzające się usuwanie pytań z odpowiedziami może skutkować zablokowaniem Twojego konta w zakresie zadawania pytań. Czy na pewno chcesz usunąć?
    answer_accepted: >-
      <p>Nie zalecamy <strong>usuwania zaakceptowanych już odpowiedzi</strong>, ponieważ pozbawia to przyszłych czytelników tej wiedzy. </p>Powtarzające się usuwanie zaakceptowanych odpowiedzi może skutkować zablokowaniem Twojego konta w zakresie udzielania odpowiedzi. Czy na pewno chcesz usunąć?
    other: Czy na pewno chcesz usunąć?
    tip_answer_deleted: Ta odpowiedź została usunięta
    undelete_title: Cofnij usunięcie tego posta
    undelete_desc: Czy na pewno chcesz cofnąć usunięcie?
  btns:
    confirm: Potwierdź
    cancel: Anuluj
    edit: Edytuj
    save: Zapisz
    delete: Usuń
    undelete: Przywróć
    list: Lista
    unlist: Unlist
    unlisted: Unlisted
    login: Zaloguj się
    signup: Zarejestruj się
    logout: Wyloguj się
    verify: Zweryfikuj
    add_question: Dodaj pytanie
    approve: Zatwierdź
    reject: Odrzuć
    skip: Pominięcie
    discard_draft: Odrzuć szkic
    pinned: Przypięte
    all: Wszystkie
    question: Pytanie
    answer: Odpowiedź
    comment: Komentarz
    refresh: Odśwież
    resend: Wyślij ponownie
    deactivate: Deaktywuj
    active: Aktywne
    suspend: Zawieś
    unsuspend: Cofnij zawieszenie
    close: Zamknij
    reopen: Otwórz ponownie
    ok: Ok
    light: Jasny
    dark: Ciemny
    system_setting: Ustawienia systemowe
    default: Domyślne
    reset: Reset
    tag: Tag
    post_lowercase: post
    filter: Filter
    ignore: Ignore
    submit: Prześlij
    normal: Normalny
    closed: Zamknięty
    deleted: Usunięty
    pending: Oczekujący
    more: More
  search:
    title: Wyniki wyszukiwania
    keywords: Słowa kluczowe
    options: Opcje
    follow: Obserwuj
    following: Obserwuje
    counts: "Liczba wyników: {{count}}"
    more: Więcej
    sort_btns:
      relevance: Relewantność
      newest: Najnowsze
      active: Aktywne
      score: Ocena
      more: Więcej
    tips:
      title: Porady dotyczące wyszukiwania zaawansowanego
      tag: "<1>[tag]</1> search with a tag"
      user: "<1>user:username</1> wyszukiwanie według autora"
      answer: "<1> answers:0 </1> pytania bez odpowiedzi"
      score: "<1>score:3</1> posty z oceną 3+"
      question: "<1>is:question</1> wyszukiwanie pytań"
      is_answer: "<1>is:answer</1> wyszukiwanie odpowiedzi"
    empty: Nie mogliśmy niczego znaleźć. <br />Wypróbuj inne lub mniej konkretne słowa kluczowe.
  share:
    name: Udostępnij
    copy: Skopiuj link
    via: Udostępnij post za pośrednictwem...
    copied: Skopiowano
    facebook: Udostępnij na Facebooku
    twitter: Udostępnij na Twitterze
  cannot_vote_for_self: Nie możesz głosować na własne posty.
  modal_confirm:
    title: Błąd...
  account_result:
    success: Twoje nowe konto zostało potwierdzone; zostaniesz przekierowany na stronę główną.
    link: Kontynuuj do strony głównej
    invalid: >-
      Przepraszamy, ten link potwierdzający konto jest już nieaktualny. Być może twoje konto jest już aktywne?
    confirm_new_email: Twój adres e-mail został zaktualizowany.
    confirm_new_email_invalid: >-
      Przepraszamy, ten link potwierdzający jest już nieaktualny. Być może twój adres e-mail został już zmieniony?
  unsubscribe:
    page_title: Wypisz się
    success_title: Pomyślne anulowanie subskrypcji
    success_desc: Zostałeś pomyślnie usunięty z listy subskrybentów i nie będziesz otrzymywać dalszych wiadomości e-mail od nas.
    link: Zmień ustawienia
  question:
    following_tags: Obserwowane tagi
    edit: Edytuj
    save: Zapisz
    follow_tag_tip: Obserwuj tagi, aby dostosować listę pytań.
    hot_questions: Gorące pytania
    all_questions: Wszystkie pytania
    x_questions: "{{ count }} pytań"
    x_answers: "{{ count }} odpowiedzi"
    questions: Pytania
    answers: Odpowiedzi
    newest: Najnowsze
    active: Aktywne
    frequent: Częste
    score: Ocena
    unanswered: Bez odpowiedzi
    modified: zmodyfikowane
    answered: udzielone odpowiedzi
    asked: zadane
    closed: zamknięte
    follow_a_tag: Podążaj za tagiem
    more: Więcej
  personal:
    overview: Przegląd
    answers: Odpowiedzi
    answer: odpowiedź
    questions: Pytania
    question: pytanie
    bookmarks: Zakładki
    reputation: Reputacja
    comments: Komentarze
    votes: Głosy
    newest: Najnowsze
    score: Ocena
    edit_profile: Edytuj Profil
    visited_x_days: "Odwiedzone przez {{ count }} dni"
    viewed: Wyświetlone
    joined: Dołączył
    last_login: Widziano
    about_me: O mnie
    about_me_empty: "// Hello, World !"
    top_answers: Najlepsze odpowiedzi
    top_questions: Najlepsze pytania
    stats: Statystyki
    list_empty: Nie znaleziono wpisów. <br />Być może chcesz wybrać inną kartę?
    accepted: Zaakceptowane
    answered: Udzielone odpowiedzi
    asked: zapytano
    downvoted: oceniono negatywnie
    mod_short: MOD
    mod_long: Moderatorzy
    x_reputation: reputacja
    x_votes: otrzymane głosy
    x_answers: odpowiedzi
    x_questions: pytania
  install:
<<<<<<< HEAD
    title: Instalacja
=======
    title: Installation
>>>>>>> 8a5956fb
    next: Dalej
    done: Zakończono
    config_yaml_error: Nie można utworzyć pliku config.yaml.
    lang:
      label: Wybierz język
    db_type:
      label: Silnik bazy danych
    db_username:
      label: Nazwa użytkownika
      placeholder: root
      msg: Nazwa użytkownika nie może być pusta.
    db_password:
      label: Hasło
      placeholder: turbo-tajne-hasło
      msg: Hasło nie może być puste.
    db_host:
      label: Host bazy danych (ewentualnie dodatkowo port)
      placeholder: "db.domena:3306"
      msg: Host bazy danych nie może być pusty.
    db_name:
      label: Nazwa bazy danych
      placeholder: odpowiedź
      msg: Nazwa bazy danych nie może być pusta.
    db_file:
      label: Plik bazy danych
      placeholder: /data/answer.db
      msg: Plik bazy danych nie może być pusty.
    config_yaml:
      title: Utwórz plik config.yaml
      label: Plik config.yaml utworzony.
      desc: >-
        Możesz ręcznie utworzyć plik <1>config.yaml</1> w katalogu <1>/var/wwww/xxx/</1> i wkleić do niego poniższy tekst.
      info: Gdy już to zrobisz, kliknij przycisk "Dalej".
    site_information: Informacje o witrynie
    admin_account: Konto administratora
    site_name:
      label: Nazwa witryny
      msg: Nazwa witryny nie może być pusta.
      msg_max_length: Nazwa witryny musi mieć maksymalnie 30 znaków.
    site_url:
      label: Adres URL
      text: Adres twojej strony.
      msg:
        empty: Adres URL nie może być pusty.
        incorrect: Niepoprawny format adresu URL.
        max_length: Adres URL witryny musi mieć maksymalnie 512 znaków.
    contact_email:
      label: Email kontaktowy
      text: Email do osób odpowiedzialnych za tą witrynę.
      msg:
        empty: Email kontaktowy nie może być pusty.
        incorrect: Email do kontaktu ma niepoprawny format.
    login_required:
      label: Prywatne
      switch: Wymagane logowanie
      text: Dostęp do tej społeczności mają tylko zalogowani użytkownicy.
    admin_name:
      label: Imię
      msg: Imię nie może być puste.
      character: 'Należy używać zestawu znaków "a-z", "0-9", " - . _"'
      msg_max_length: Nazwa musi mieć maksymalnie 30 znaków.
    admin_password:
      label: Hasło
      text: >-
        Będziesz potrzebować tego hasła do logowania. Przechowuj je w bezpiecznym miejscu.
      msg: Hasło nie może być puste.
      msg_min_length: Hasło musi mieć co najmniej 8 znaków.
      msg_max_length: Hasło musi mieć maksymalnie 32 znaki.
    admin_email:
      label: Email
      text: Będziesz potrzebować tego adresu e-mail do logowania.
      msg:
        empty: Adres e-mail nie może być pusty.
        incorrect: Niepoprawny format adresu e-mail.
<<<<<<< HEAD
    ready_title: Twoja witryna jest gotowa
=======
    ready_title: Your site is ready
>>>>>>> 8a5956fb
    ready_desc: >-
      Jeśli kiedykolwiek zechcesz zmienić więcej ustawień, odwiedź <1>sekcję administratora</1>; znajdziesz ją w menu strony.
    good_luck: "Baw się dobrze i powodzenia!"
    warn_title: Ostrzeżenie
    warn_desc: >-
      Plik <1>config.yaml</1> już istnieje. Jeśli chcesz zresetować którekolwiek z elementów konfiguracji w tym pliku, proszę go najpierw usunąć.
    install_now: Możesz teraz <1>rozpocząć instalację</1>.
    installed: Już zainstalowane
    installed_desc: >-
      Wygląda na to, że masz już zainstalowaną instancję Answer. Aby zainstalować ponownie, proszę najpierw wyczyścić tabele bazy danych.
    db_failed: Połączenie z bazą danych nie powiodło się
    db_failed_desc: >-
      Oznacza to, że informacje o bazie danych w pliku <1>config.yaml</1> są nieprawidłowe lub że nie można nawiązać połączenia z serwerem bazy danych. Może to oznaczać, że serwer bazy danych wskazanego hosta nie działa.
  counts:
    views: widoki
    votes: głosów
    answers: odpowiedzi
    accepted: Zaakceptowane
  page_error:
    http_error: Błąd HTTP {{ code }}
    desc_403: Nie masz uprawnień do dostępu do tej strony.
    desc_404: Niestety, ta strona nie istnieje.
    desc_50X: Serwer napotkał błąd i nie mógł zrealizować twojego żądania.
    back_home: Powrót do strony głównej
  page_maintenance:
    desc: "Trwa konserwacja, wrócimy wkrótce."
  nav_menus:
    dashboard: Panel kontrolny
    contents: Zawartość
    questions: Pytania
    answers: Odpowiedzi
    users: Użytkownicy
    flags: Flagi
    settings: Ustawienia
    general: Ogólne
    interface: Interfejs
    smtp: SMTP
    branding: Marka
    legal: Prawne
    write: Pisanie
    tos: Warunki korzystania
    privacy: Prywatność
    seo: SEO
    customize: Dostosowywanie
    themes: Motywy
    css_html: CSS/HTML
    login: Logowanie
    privileges: Uprawnienia
    plugins: Wtyczki
    installed_plugins: Zainstalowane wtyczki
  website_welcome: Witamy w serwisie {{site_name}}
  user_center:
    login: Zaloguj się
    qrcode_login_tip: Zeskanuj kod QR za pomocą {{ agentName }} i zaloguj się.
    login_failed_email_tip: Logowanie nie powiodło się, przed ponowną próbą zezwól na dostęp tej aplikacji do informacji o Twojej skrzynce pocztowej.
  admin:
    admin_header:
      title: Administrator
    dashboard:
      title: Panel
<<<<<<< HEAD
      welcome: Witamy w Admin!
=======
      welcome: Welcome to Admin!
>>>>>>> 8a5956fb
      site_statistics: Statystyki witryny
      questions: "Pytania:"
      answers: "Odpowiedzi:"
      comments: "Komentarze:"
      votes: "Głosy:"
      users: "Użytkownicy:"
      flags: "Flagi:"
      reviews: "Reviews:"
      site_health: Site health
      version: "Wersja:"
      https: "HTTPS:"
      upload_folder: "Prześlij folder:"
      run_mode: "Tryb pracy:"
      private: Prywatne
      public: Publiczne
      smtp: "SMTP:"
      timezone: "Strefa czasowa:"
      system_info: Informacje o systemie
      go_version: "Wersja Go:"
      database: "Baza danych:"
      database_size: "Wielkość bazy danych:"
      storage_used: "Wykorzystane miejsce:"
      uptime: "Czas pracy:"
      links: Links
      plugins: Wtyczki
      github: GitHub
      blog: Blog
      contact: Kontakt
      forum: Forum
      documents: Dokumenty
      feedback: Opinie
      support: Wsparcie
      review: Przegląd
      config: Konfiguracja
      update_to: Zaktualizuj do
      latest: Najnowszej
      check_failed: Sprawdzanie nie powiodło się
      "yes": "Tak"
      "no": "Nie"
      not_allowed: Nie dozwolone
      allowed: Dozwolone
      enabled: Włączone
      disabled: Wyłączone
      writable: Zapis i odczyt
      not_writable: Nie można zapisać
    flags:
      title: Flagi
      pending: Oczekujące
      completed: Zakończone
      flagged: Oznaczone
      flagged_type: Oznaczone {{ type }}
      created: Utworzone
      action: Akcja
      review: Przegląd
    user_role_modal:
      title: Zmień rolę użytkownika na...
      btn_cancel: Anuluj
      btn_submit: Wyślij
    new_password_modal:
      title: Ustaw nowe hasło
      form:
        fields:
          password:
            label: Hasło
            text: Użytkownik zostanie wylogowany i musi zalogować się ponownie.
            msg: Hasło musi mieć od 8 do 32 znaków.
      btn_cancel: Anuluj
      btn_submit: Prześlij
    edit_profile_modal:
      title: Edit profile
      form:
        fields:
          username:
            label: Username
            msg_range: Username up to 30 characters.
          email:
            label: Email
            msg_invalid: Invalid Email Address.
      edit_success: Edited successfully
      btn_cancel: Cancel
      btn_submit: Submit
    user_modal:
      title: Dodaj nowego użytkownika
      form:
        fields:
          users:
            label: Masowo dodaj użytkownika
            placeholder: "John Smith, john@example.com, BUSYopr2\nAlice, alice@example.com, fpDntV8q"
            text: Oddziel "nazwa, e-mail, hasło" przecinkami. Jeden użytkownik na linię.
            msg: "Podaj adresy e-mail użytkowników, jeden w każdej linii."
          display_name:
            label: Nazwa wyświetlana
            msg: Wyświetlana nazwa musi mieć od 4 do 30 znaków.
          email:
            label: E-mail
            msg: Email nie jest prawidłowy.
          password:
            label: Hasło
            msg: Hasło musi mieć od 8 do 32 znaków.
      btn_cancel: Anuluj
      btn_submit: Prześlij
    users:
      title: Użytkownicy
      name: Imię
      email: E-mail
      reputation: Reputacja
      created_at: Czas utworzenia
      delete_at: Czas usunięcia
      suspend_at: Czas zawieszenia
      status: Status
      role: Rola
      action: Akcja
      change: Zmień
      all: Wszyscy
      staff: Personel
      more: Więcej
      inactive: Nieaktywni
      suspended: Zawieszeni
      deleted: Usunięci
      normal: Normalni
      Moderator: Moderator
      Admin: Administrator
      User: Użytkownik
      filter:
        placeholder: "Filtruj według imienia, użytkownik:id"
      set_new_password: Ustaw nowe hasło
      edit_profile: Edit profile
      change_status: Zmień status
      change_role: Zmień rolę
      show_logs: Pokaż logi
      add_user: Dodaj użytkownika
      deactivate_user:
        title: Dezaktywuj użytkownika
        content: Nieaktywny użytkownik musi ponownie potwierdzić swój adres email.
      delete_user:
        title: Usuń tego użytkownika
        content: Czy na pewno chcesz usunąć tego użytkownika? Ta operacja jest nieodwracalna!
        remove: Usuń zawartość
        label: Usuń wszystkie pytania, odpowiedzi, komentarze itp.
        text: Nie zaznaczaj tego, jeśli chcesz usunąć tylko konto użytkownika.
      suspend_user:
        title: Zawieś tego użytkownika
        content: Zawieszony użytkownik nie może się logować.
    questions:
      page_title: Pytania
      unlisted: Unlisted
      post: Wpis
      votes: Głosy
      answers: Odpowiedzi
      created: Utworzone
      status: Status
      action: Akcja
      change: Zmień
      pending: Pending
      filter:
        placeholder: "Filtruj według tytułu, pytanie:id"
    answers:
      page_title: Odpowiedzi
      post: Wpis
      votes: Głosy
      created: Utworzone
      status: Status
      action: Akcja
      change: Zmień
      filter:
        placeholder: "Filtruj według tytułu, odpowiedź:id"
    general:
      page_title: Ogólne
      name:
        label: Nazwa witryny
        msg: Nazwa strony nie może być pusta.
        text: "Nazwa tej strony, używana w tagu tytułu."
      site_url:
        label: URL strony
        msg: Adres Url witryny nie może być pusty.
        validate: Podaj poprawny adres URL.
        text: Adres Twojej strony.
      short_desc:
        label: Krótki opis witryny
        msg: Krótki opis strony nie może być pusty.
        text: "Krótki opis, używany w tagu tytułu na stronie głównej."
      desc:
        label: Opis witryny
        msg: Opis strony nie może być pusty.
        text: "Opisz tę witrynę w jednym zdaniu, użytym w znaczniku meta description."
      contact_email:
        label: Email kontaktowy
        msg: Email kontaktowy nie może być pusty.
        validate: Email kontaktowy nie jest poprawny.
        text: Adres email głównego kontaktu odpowiedzialnego za tę stronę.
      check_update:
        label: Aktualizacjia oprogramowania
        text: Automatycznie sprawdzaj dostępność aktualizacji
    interface:
      page_title: Interfejs
      language:
        label: Język Interfejsu
        msg: Język interfejsu nie może być pusty.
        text: Język interfejsu użytkownika. Zmieni się po odświeżeniu strony.
      time_zone:
        label: Strefa czasowa
        msg: Strefa czasowa nie może być pusta.
        text: Wybierz miasto w tej samej strefie czasowej, co Ty.
    smtp:
      page_title: SMTP
      from_email:
        label: Email nadawcy
        msg: Email nadawcy nie może być pusty.
        text: Adres email, z którego są wysyłane wiadomości.
      from_name:
        label: Nazwa w polu Od
        msg: Nazwa nadawcy nie może być pusta.
        text: Nazwa, z której są wysyłane wiadomości.
      smtp_host:
        label: Serwer SMTP
        msg: Host SMTP nie może być pusty.
        text: Twój serwer poczty.
      encryption:
        label: Szyfrowanie
        msg: Szyfrowanie nie może być puste.
        text: Dla większości serwerów zalecana jest opcja SSL.
        ssl: SSL
        tls: TLS
        none: Brak
      smtp_port:
        label: Port SMTP
        msg: Port SMTP musi być liczbą od 1 do 65535.
        text: Port Twojego serwera poczty.
      smtp_username:
        label: Nazwa użytkownika SMTP
        msg: Nazwa użytkownika SMTP nie może być pusta.
      smtp_password:
        label: Hasło SMTP
        msg: Hasło SMTP nie może być puste.
      test_email_recipient:
        label: Odbiorcy testowych wiadomości email
        text: Podaj adres email, który otrzyma testowe wiadomości.
        msg: Odbiorcy testowych wiadomości email są nieprawidłowi
      smtp_authentication:
        label: Wymagaj uwierzytelniania
        title: Uwierzytelnianie SMTP
        msg: Uwierzytelnianie SMTP nie może być puste.
        "yes": "Tak"
        "no": "Nie"
    branding:
      page_title: Marka
      logo:
        label: Logo
        msg: Logo nie może być puste.
        text: Obrazek logo znajdujący się na górze lewej strony Twojej strony. Użyj szerokiego prostokątnego obrazka o wysokości 56 pikseli i proporcjach większych niż 3:1. Jeśli zostanie puste, wyświetlony zostanie tekst tytułu strony.
      mobile_logo:
        label: Logo mobilne
        text: Logo używane w wersji mobilnej Twojej strony. Użyj szerokiego prostokątnego obrazka o wysokości 56 pikseli. Jeśli zostanie puste, użyty zostanie obrazek z ustawienia "logo".
      square_icon:
        label: Kwadratowa ikona
        msg: Kwadratowa ikona nie może być pusta.
        text: Obrazek używany jako podstawa dla ikon metadanych. Powinien mieć idealnie większe wymiary niż 512x512 pikseli.
      favicon:
        label: Ikona (favicon)
        text: Ulubiona ikona witryny. Aby działać poprawnie przez CDN, musi to być png. Rozmiar zostanie zmieniony na 32x32. Jeśli pozostanie puste, zostanie użyta "kwadratowa ikona".
    legal:
      page_title: Prawne
      terms_of_service:
        label: Warunki korzystania z usługi
        text: "Możesz tutaj dodać treść regulaminu. Jeśli masz dokument hostowany gdzie indziej, podaj tutaj pełny URL."
      privacy_policy:
        label: Polityka prywatności
        text: "Możesz tutaj dodać treść polityki prywatności. Jeśli masz dokument hostowany gdzie indziej, podaj tutaj pełny URL."
    write:
      page_title: Pisanie
      restrict_answer:
        title: Ogranicz odpowiedź
        label: Każdy użytkownik może napisać tylko jedną odpowiedź na każde pytanie
        text: "Mogą użyć linku edycji, aby udoskonalić i ulepszyć swoją istniejącą odpowiedź."
      recommend_tags:
        label: Rekomendowane tagi
        text: "Proszę wpisać tutaj tag slug, jeden tag na linię."
      required_tag:
        title: Wymagany tag
        label: Ustaw rekomendowany tag jako wymagany
        text: "Każde nowe pytanie musi mieć przynajmniej jeden rekomendowany tag."
      reserved_tags:
        label: Zarezerwowane tagi
        text: "Zarezerwowane tagi mogą być dodane do postu tylko przez moderatora."
    seo:
      page_title: SEO
      permalink:
        label: Link bezpośredni
        text: Dostosowane struktury URL mogą poprawić użyteczność i kompatybilność w przyszłości Twoich linków.
      robots:
        label: robots.txt
        text: To trwale zastąpi wszelkie związane z witryną ustawienia.
    themes:
      page_title: Motywy
      themes:
        label: Motywy
        text: Wybierz istniejący motyw.
      color_scheme:
        label: Schemat kolorów
      navbar_style:
        label: Styl paska nawigacyjnego
      primary_color:
        label: Kolor podstawowy
        text: Zmodyfikuj kolory używane przez Twoje motywy.
    css_and_html:
      page_title: CSS i HTML
      custom_css:
        label: Własny CSS
        text: >

      head:
        label: Głowa
        text: >

      header:
        label: Nagłówek
        text: >

      footer:
        label: Stopka
        text: Zostanie wstawione przed &lt;/body>.
      sidebar:
        label: Pasek boczny
        text: Będzie wstawiony w pasku bocznym.
    login:
      page_title: Logowanie
      membership:
        title: Członkostwo
        label: Zezwalaj na nowe rejestracje
        text: Wyłącz, aby uniemożliwić komukolwiek tworzenie nowego konta.
      email_registration:
        title: Rejestracja przez email
        label: Zezwalaj na rejestrację przez email
        text: Wyłącz, aby uniemożliwić tworzenie nowego konta poprzez email.
      allowed_email_domains:
        title: Dozwolone domeny email
        text: Domeny email, z których użytkownicy muszą rejestrować konta. Jeden domena na linię. Ignorowane, gdy puste.
      private:
        title: Prywatne
        label: Wymagane logowanie
        text: Dostęp do tej społeczności mają tylko zalogowani użytkownicy.
      password_login:
        title: Hasło logowania
        label: Zezwalaj na logowanie email i hasłem
        text: "OSTRZEŻENIE: Jeśli wyłączone, już się nie zalogujesz, jeśli wcześniej nie skonfigurowałeś innej metody logowania."
    installed_plugins:
      title: Zainstalowane wtyczki
<<<<<<< HEAD
      plugin_link: Wtyczki rozszerzają i rozszerzają funkcjonalność. Wtyczki możesz znaleźć w <1>Repozytorium wtyczek</1>.
=======
      plugin_link: Plugins extend and expand the functionality. You may find plugins in the <1>Plugin Repository</1>.
>>>>>>> 8a5956fb
      filter:
        all: Wszystkie
        active: Aktywne
        inactive: Nieaktywne
        outdated: Przestarzałe
      plugins:
        label: Wtyczki
        text: Wybierz istniejącą wtyczkę.
      name: Nazwa
      version: Wersja
      status: Status
      action: Akcja
      deactivate: Deaktywuj
      activate: Aktywuj
      settings: Ustawienia
    settings_users:
      title: Użytkownicy
      avatar:
        label: Domyślny Awatar
        text: Dla użytkowników bez własnego awatara.
      gravatar_base_url:
        label: Adres URL bazy Gravatar
        text: Adres URL bazy API dostawcy Gravatar. Ignorowane, gdy puste.
      profile_editable:
        title: Edycja profilu
      allow_update_display_name:
        label: Zezwalaj użytkownikom na zmianę wyświetlanej nazwy
      allow_update_username:
        label: Zezwalaj użytkownikom na zmianę nazwy użytkownika
      allow_update_avatar:
        label: Zezwalaj użytkownikom na zmianę obrazka profilowego
      allow_update_bio:
        label: Zezwalaj użytkownikom na zmianę opisu
      allow_update_website:
        label: Zezwalaj użytkownikom na zmianę witryny
      allow_update_location:
        label: Zezwalaj użytkownikom na zmianę lokalizacji
    privilege:
      title: Uprawnienia
      level:
        label: Wymagany poziom reputacji
        text: Wybierz reputację wymaganą dla uprawnień
      msg:
        should_be_number: the input should be number
        number_larger_1: number should be equal or larger than 1
  form:
    optional: (opcjonalne)
    empty: nie może być puste
    invalid: jest nieprawidłowe
    btn_submit: Zapisz
    not_found_props: "Nie znaleziono wymaganej właściwości {{ key }}."
    select: Wybierz
  page_review:
    review: Przegląd
    proposed: zaproponowany
    question_edit: Edycja pytania
    answer_edit: Edycja odpowiedzi
    tag_edit: Edycja tagu
    edit_summary: Podsumowanie edycji
    edit_question: Edytuj pytanie
    edit_answer: Edytuj odpowiedź
    edit_tag: Edytuj tag
    empty: Nie ma więcej zadań do przeglądu.
    approve_revision_tip: Czy akceptujesz tę wersję?
    approve_flag_tip: Czy akceptujesz tę flagę?
    approve_post_tip: Czy zatwierdzasz ten post?
    approve_user_tip: Czy zatwierdzasz tego użytkownika?
    suggest_edits: Suggested edits
    flag_post: Oznacz wpis
    flag_user: Oznacz użytkownika
    queued_post: Queued post
    queued_user: Queued user
    filter_label: Typ
    reputation: reputacja
    flag_post_type: Oznaczono ten wpis jako {{ type }}.
    flag_user_type: Oznaczono tego użytkownika jako {{ type }}.
    edit_post: Edytuj wpis
    list_post: List post
    unlist_post: Unlist post
  timeline:
    undeleted: nieusunięte
    deleted: usunięty
    downvote: odrzucenie
    upvote: głos za
    accept: akceptacja
    cancelled: anulowane
    commented: skomentowano
    rollback: wycofaj
    edited: edytowany
    answered: odpowiedziano
    asked: zapytano
    closed: zamknięty
    reopened: ponownie otwarty
    created: utworzony
    pin: przypięty
    unpin: odpięty
    show: wymieniony
    hide: niewidoczne
    title: "Historia dla"
    tag_title: "Historia dla"
    show_votes: "Pokaż głosy"
    n_or_a: Nie dotyczy
    title_for_question: "Historia dla"
    title_for_answer: "Oś czasu dla odpowiedzi na {{ tytuł }} autorstwa {{ autor }}"
    title_for_tag: "Oś czasu dla tagu"
    datetime: Data i czas
    type: Typ
    by: Przez
    comment: Komentarz
    no_data: "Nie mogliśmy nic znaleźć."
  users:
    title: Użytkownicy
    users_with_the_most_reputation: Użytkownicy o najwyższej reputacji w tym tygodniu
    users_with_the_most_vote: Użytkownicy, którzy oddali najwięcej głosów w tym tygodniu
    staffs: Nasz personel społeczności
    reputation: reputacja
    votes: głosy
  prompt:
    leave_page: Czy na pewno chcesz opuścić stronę?
    changes_not_save: Twoje zmiany mogą nie zostać zapisane.
  draft:
    discard_confirm: Czy na pewno chcesz odrzucić swoją wersję roboczą?
  messages:
    post_deleted: Ten post został usunięty.
    post_pin: Ten post został przypięty.
    post_unpin: Ten post został odpięty.
    post_hide_list: Ten post został ukryty na liście.
    post_show_list: Ten post został wyświetlony na liście.
    post_reopen: Ten post został ponownie otwarty.
    post_list: Ten wpis został umieszczony na liście.
    post_unlist: Ten wpis został usunięty z listy.
    post_pending: Twój wpis oczekuje na recenzje. Będzie widoczny po jej akceptacji.<|MERGE_RESOLUTION|>--- conflicted
+++ resolved
@@ -1292,11 +1292,7 @@
     x_answers: odpowiedzi
     x_questions: pytania
   install:
-<<<<<<< HEAD
     title: Instalacja
-=======
-    title: Installation
->>>>>>> 8a5956fb
     next: Dalej
     done: Zakończono
     config_yaml_error: Nie można utworzyć pliku config.yaml.
@@ -1371,11 +1367,7 @@
       msg:
         empty: Adres e-mail nie może być pusty.
         incorrect: Niepoprawny format adresu e-mail.
-<<<<<<< HEAD
     ready_title: Twoja witryna jest gotowa
-=======
-    ready_title: Your site is ready
->>>>>>> 8a5956fb
     ready_desc: >-
       Jeśli kiedykolwiek zechcesz zmienić więcej ustawień, odwiedź <1>sekcję administratora</1>; znajdziesz ją w menu strony.
     good_luck: "Baw się dobrze i powodzenia!"
@@ -1436,11 +1428,7 @@
       title: Administrator
     dashboard:
       title: Panel
-<<<<<<< HEAD
       welcome: Witamy w Admin!
-=======
-      welcome: Welcome to Admin!
->>>>>>> 8a5956fb
       site_statistics: Statystyki witryny
       questions: "Pytania:"
       answers: "Odpowiedzi:"
@@ -1788,11 +1776,7 @@
         text: "OSTRZEŻENIE: Jeśli wyłączone, już się nie zalogujesz, jeśli wcześniej nie skonfigurowałeś innej metody logowania."
     installed_plugins:
       title: Zainstalowane wtyczki
-<<<<<<< HEAD
       plugin_link: Wtyczki rozszerzają i rozszerzają funkcjonalność. Wtyczki możesz znaleźć w <1>Repozytorium wtyczek</1>.
-=======
-      plugin_link: Plugins extend and expand the functionality. You may find plugins in the <1>Plugin Repository</1>.
->>>>>>> 8a5956fb
       filter:
         all: Wszystkie
         active: Aktywne
