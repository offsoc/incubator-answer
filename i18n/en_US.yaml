# The following fields are used for back-end
backend:
  base:
    success:
      other: "Success."
    unknown:
      other: "Unknown error."
    request_format_error:
      other: "Request format is not valid."
    unauthorized_error:
      other: "Unauthorized."
    database_error:
      other: "Data server error."

  email:
    other: "Email"
  password:
    other: "Password"

  email_or_password_wrong_error: &email_or_password_wrong
    other: "Email and password do not match."

  error:
    admin:
      email_or_password_wrong: *email_or_password_wrong
    answer:
      not_found:
        other: "Answer do not found."
      cannot_deleted:
        other: "Unable to delete answer."
    comment:
      edit_without_permission:
        other: "Comment are not allowed to edit."
      not_found:
        other: "Comment not found."
    email:
      duplicate:
        other: "Email already exists."
      need_to_be_verified:
        other: "Email should be verified."
      verify_url_expired:
        other: "Email verified URL has expired, please resend the email."
    lang:
      not_found:
        other: "Language file not found."
    object:
      captcha_verification_failed:
        other: "Captcha wrong."
      disallow_follow:
        other: "You are not allowed to follow."
      disallow_vote:
        other: "You are not allowed to vote."
      disallow_vote_your_self:
        other: "You can't vote for your own post."
      not_found:
        other: "Object not found."
      verification_failed:
        other: "Verification failed."
      email_or_password_incorrect:
        other: "Email and password do not match."
      old_password_verification_failed:
        other: "The old password verification failed"
      new_password_same_as_previous_setting:
        other: "The new password is the same as the previous one."
    question:
      not_found:
        other: "Question not found."
      cannot_deleted:
        other: "Unable to delete problem."
    rank:
      fail_to_meet_the_condition:
        other: "Rank fail to meet the condition."
    report:
      handle_failed:
        other: "Report handle failed."
      not_found:
        other: "Report not found."
    tag:
      not_found:
        other: "Tag not found."
<<<<<<< HEAD
=======
      recommend_tag_not_found:
        other: "Recommend Tag is not exist."
      recommend_tag_enter:
        other: "Please enter at least one required tag."
      not_contain_synonym_tags:
        other: "Should not contain synonym tags."
>>>>>>> 6b983d47
    theme:
      not_found:
        other: "Theme not found."
    user:
      email_or_password_wrong:
        other: *email_or_password_wrong
      not_found:
        other: "User not found."
      suspended:
        other: "User has been suspended."
      username_invalid:
        other: "Username is invalid."
      username_duplicate:
        other: "Username is already in use."
      set_avatar:
        other: "Avatar set failed."

      config:
        read_config_failed:
          other: "Read config failed"
      database:
        connection_failed:
          other: "Database connection failed"
        create_table_failed:
          other: "Create table failed"
      install:
        create_config_failed:
          other: "Can’t create the config.yaml file."
  report:
    spam:
      name:
        other: "spam"
      description:
        other: "This post is an advertisement, or vandalism. It is not useful or relevant to the current topic."
    rude:
      name:
        other: "rude or abusive"
      description:
        other: "A reasonable person would find this content inappropriate for respectful discourse."
    duplicate:
      name:
        other: "a duplicate"
      description:
        other: "This question has been asked before and already has an answer."
    not_answer:
      name:
        other: "not an answer"
      description:
        other: "This was posted as an answer, but it does not attempt to answer the question. It should possibly be an edit, a comment, another question, or deleted altogether."
    not_need:
      name:
        other: "no longer needed"
      description:
        other: "This comment is outdated, conversational or not relevant to this post."
    other:
      name:
        other: "something else"
      description:
        other: "This post requires staff attention for another reason not listed above."

  question:
    close:
      duplicate:
        name:
          other: "spam"
        description:
          other: "This question has been asked before and already has an answer."
      guideline:
        name:
          other: "a community-specific reason"
        description:
          other: "This question doesn't meet a community guideline."
      multiple:
        name:
          other: "needs details or clarity"
        description:
          other: "This question currently includes multiple questions in one. It should focus on one problem only."
      other:
        name:
          other: "something else"
        description:
          other: "This post requires another reason not listed above."

  notification:
    action:
      update_question:
        other: "updated question"
      answer_the_question:
        other: "answered question"
      update_answer:
        other: "updated answer"
      adopt_answer:
        other: "accepted answer"
      comment_question:
        other: "commented question"
      comment_answer:
        other: "commented answer"
      reply_to_you:
        other: "replied to you"
      mention_you:
        other: "mentioned you"
      your_question_is_closed:
        other: "Your question has been closed"
      your_question_was_deleted:
        other: "Your question has been deleted"
      your_answer_was_deleted:
        other: "Your answer has been deleted"
      your_comment_was_deleted:
        other: "Your comment has been deleted"
# The following fields are used for interface presentation(Front-end)
ui:
  how_to_format:
    title: How to Format
    description: >-
      <ul class="mb-0"><li><p class="mb-2">to make links</p><pre
      class="mb-2"><code>&lt;https://url.com&gt;<br/><br/>[Title](https://url.com)</code></pre></li><li><p
      class="mb-2">put returns between paragraphs</p></li><li><p
      class="mb-2"><em>_italic_</em> or **<strong>bold</strong>**</p></li><li><p
      class="mb-2">indent code by 4 spaces</p></li><li><p class="mb-2">quote by
      placing <code>&gt;</code> at start of line</p></li><li><p
      class="mb-2">backtick escapes <code>`like _this_`</code></p></li><li><p
      class="mb-2">create code fences with backticks <code>`</code></p><pre
      class="mb-0"><code>```<br/>code here<br/>```</code></pre></li></ul>
  pagination:
    prev: Prev
    next: Next
  page_title:
    question: Question
    questions: Questions
    tag: Tag
    tags: Tags
    tag_wiki: tag wiki
    edit_tag: Edit Tag
    ask_a_question: Add Question
    edit_question: Edit Question
    edit_answer: Edit Answer
    search: Search
    posts_containing: Posts containing
    settings: Settings
    notifications: Notifications
    login: Log In
    sign_up: Sign Up
    account_recovery: Account Recovery
    account_activation: Account Activation
    confirm_email: Confirm Email
    account_suspended: Account Suspended
    admin: Admin
    change_email: Modify Email
    install: Answer Installation
    upgrade: Answer Upgrade
    maintenance: Website Maintenance
  notifications:
    title: Notifications
    inbox: Inbox
    achievement: Achievements
    all_read: Mark all as read
    show_more: Show more
  suspended:
    title: Your Account has been Suspended
    until_time: "Your account was suspended until {{ time }}."
    forever: This user was suspended forever.
    end: You don't meet a community guideline.
  editor:
    blockquote:
      text: Blockquote
    bold:
      text: Strong
    chart:
      text: Chart
      flow_chart: Flow chart
      sequence_diagram: Sequence diagram
      class_diagram: Class diagram
      state_diagram: State diagram
      entity_relationship_diagram: Entity relationship diagram
      user_defined_diagram: User defined diagram
      gantt_chart: Gantt chart
      pie_chart: Pie chart
    code:
      text: Code Sample
      add_code: Add code sample
      form:
        fields:
          code:
            label: Code
            msg:
              empty: Code cannot be empty.
          language:
            label: Language (optional)
            placeholder: Automatic detection
      btn_cancel: Cancel
      btn_confirm: Add
    formula:
      text: Formula
      options:
        inline: Inline formula
        block: Block formula
    heading:
      text: Heading
      options:
        h1: Heading 1
        h2: Heading 2
        h3: Heading 3
        h4: Heading 4
        h5: Heading 5
        h6: Heading 6
    help:
      text: Help
    hr:
      text: Horizontal Rule
    image:
      text: Image
      add_image: Add image
      tab_image: Upload image
      form_image:
        fields:
          file:
            label: Image File
            btn: Select image
            msg:
              empty: File cannot be empty.
              only_image: Only image files are allowed.
              max_size: File size cannot exceed 4MB.
          description:
            label: Description (optional)
      tab_url: Image URL
      form_url:
        fields:
          url:
            label: Image URL
            msg:
              empty: Image URL cannot be empty.
          name:
            label: Description (optional)
      btn_cancel: Cancel
      btn_confirm: Add
      uploading: Uploading
    indent:
      text: Indent
    outdent:
      text: Outdent
    italic:
      text: Emphasis
    link:
      text: Hyperlink
      add_link: Add hyperlink
      form:
        fields:
          url:
            label: URL
            msg:
              empty: URL cannot be empty.
          name:
            label: Description (optional)
      btn_cancel: Cancel
      btn_confirm: Add
    ordered_list:
      text: Numbered List
    unordered_list:
      text: Bulleted List
    table:
      text: Table
      heading: Heading
      cell: Cell
  close_modal:
    title: I am closing this post as...
    btn_cancel: Cancel
    btn_submit: Submit
    remark:
      empty: Cannot be empty.
    msg:
      empty: Please select a reason.
  report_modal:
    flag_title: I am flagging to report this post as...
    close_title: I am closing this post as...
    review_question_title: Review question
    review_answer_title: Review answer
    review_comment_title: Review comment
    btn_cancel: Cancel
    btn_submit: Submit
    remark:
      empty: Cannot be empty.
    msg:
      empty: Please select a reason.
  tag_modal:
    title: Create new tag
    form:
      fields:
        display_name:
          label: Display Name
          msg:
            empty: Display name cannot be empty.
            range: Display name up to 35 characters.
        slug_name:
          label: URL Slug
          description: 'Must use the character set "a-z", "0-9", "+ # - ."'
          msg:
            empty: URL slug cannot be empty.
            range: URL slug up to 35 characters.
            character: URL slug contains unallowed character set.
        description:
          label: Description (optional)
    btn_cancel: Cancel
    btn_submit: Submit
  tag_info:
    created_at: Created
    edited_at: Edited
    synonyms:
      title: Synonyms
      text: The following tags will be remapped to
      empty: No synonyms found.
      btn_add: Add a synonym
      btn_edit: Edit
      btn_save: Save
    synonyms_text: The following tags will be remapped to
    delete:
      title: Delete this tag
      content: >-
        <p>We do not allowed deleting tag with posts.</p><p>Please remove this tag
        from the posts first.</p>
      content2: Are you sure you wish to delete?
      close: Close
  edit_tag:
    title: Edit Tag
    default_reason: Edit tag
    form:
      fields:
        revision:
          label: Revision
        display_name:
          label: Display Name
        slug_name:
          label: URL Slug
          info: 'Must use the character set "a-z", "0-9", "+ # - ."'
        description:
          label: Description
        edit_summary:
          label: Edit Summary
          placeholder: >-
            Briefly explain your changes (corrected spelling, fixed grammar,
            improved formatting)
    btn_save_edits: Save edits
    btn_cancel: Cancel
  dates:
    long_date: MMM D
    long_date_with_year: "MMM D, YYYY"
    long_date_with_time: "MMM D, YYYY [at] HH:mm"
    now: now
    x_seconds_ago: "{{count}}s ago"
    x_minutes_ago: "{{count}}m ago"
    x_hours_ago: "{{count}}h ago"
    hour: hour
    day: day
  comment:
    btn_add_comment: Add comment
    reply_to: Reply to
    btn_reply: Reply
    btn_edit: Edit
    btn_delete: Delete
    btn_flag: Flag
    btn_save_edits: Save edits
    btn_cancel: Cancel
    show_more: Show more comment
    tip_question: >-
      Use comments to ask for more information or suggest improvements. Avoid
      answering questions in comments.
    tip_answer: >-
      Use comments to reply to other users or notify them of changes. If you are
      adding new information, edit your post instead of commenting.
  edit_answer:
    title: Edit Answer
    default_reason: Edit answer
    form:
      fields:
        revision:
          label: Revision
        answer:
          label: Answer
        edit_summary:
          label: Edit Summary
          placeholder: >-
            Briefly explain your changes (corrected spelling, fixed grammar,
            improved formatting)
    btn_save_edits: Save edits
    btn_cancel: Cancel
  tags:
    title: Tags
    sort_buttons:
      popular: Popular
      name: Name
      newest: newest
    button_follow: Follow
    button_following: Following
    tag_label: questions
    search_placeholder: Filter by tag name
    no_description: The tag has no description.
    more: More
  ask:
    title: Add Question
    edit_title: Edit Question
    default_reason: Edit question
    similar_questions: Similar questions
    form:
      fields:
        revision:
          label: Revision
        title:
          label: Title
          placeholder: Be specific and imagine you're asking a question to another person
          msg:
            empty: Title cannot be empty.
            range: Title up to 150 characters
        body:
          label: Body
          msg:
            empty: Body cannot be empty.
        tags:
          label: Tags
          msg:
            empty: Tags cannot be empty.
        answer:
          label: Answer
          msg:
            empty: Answer cannot be empty.
    btn_post_question: Post your question
    btn_save_edits: Save edits
    answer_question: Answer your own question
    post_question&answer: Post your question and answer
  tag_selector:
    add_btn: Add tag
    create_btn: Create new tag
    search_tag: Search tag
    hint: "Describe what your question is about, at least one tag is required."
    no_result: No tags matched
    tag_required_text: Required tag (at least one)
  header:
    nav:
      question: Questions
      tag: Tags
      user: Users
      profile: Profile
      setting: Settings
      logout: Log out
      admin: Admin
    search:
      placeholder: Search
  footer:
    build_on: >-
      Built on <1> Answer </1>- the open-source software that power Q&A
      communities<br />Made with love © 2022 Answer
  upload_img:
    name: Change
    loading: loading...
  pic_auth_code:
    title: Captcha
    placeholder: Type the text above
    msg:
      empty: Captcha cannot be empty.
  inactive:
    first: >-
      You're almost done! We sent an activation mail to <bold>{{mail}}</bold>.
      Please follow the instructions in the mail to activate your account.
    info: "If it doesn't arrive, check your spam folder."
    another: >-
      We sent another activation email to you at <bold>{{mail}}</bold>. It might
      take a few minutes for it to arrive; be sure to check your spam folder.
    btn_name: Resend activation email
    change_btn_name: Change email
    msg:
      empty: Cannot be empty.
  login:
    page_title: Welcome to Answer
    info_sign: Don't have an account? <1>Sign up</1>
    info_login: Already have an account? <1>Log in</1>
    agreements: By registering, you agree to the <1>privacy policy</1> and <3>terms of service</3>.
    forgot_pass: Forgot password?
    name:
      label: Name
      msg:
        empty: Name cannot be empty.
        range: Name up to 30 characters.
    email:
      label: Email
      msg:
        empty: Email cannot be empty.
    password:
      label: Password
      msg:
        empty: Password cannot be empty.
        different: The passwords entered on both sides are inconsistent
  account_forgot:
    page_title: Forgot Your Password
    btn_name: Send me recovery email
    send_success: >-
      If an account matches <strong>{{mail}}</strong>, you should receive an email
      with instructions on how to reset your password shortly.
    email:
      label: Email
      msg:
        empty: Email cannot be empty.
  change_email:
    page_title: Welcome to Answer
    btn_cancel: Cancel
    btn_update: Update email address
    send_success: >-
      If an account matches <strong>{{mail}}</strong>, you should receive an email
      with instructions on how to reset your password shortly.
    email:
      label: New Email
      msg:
        empty: Email cannot be empty.
  password_reset:
    page_title: Password Reset
    btn_name: Reset my password
    reset_success: >-
      You successfully changed your password; you will be redirected to the log in
      page.
    link_invalid: >-
      Sorry, this password reset link is no longer valid. Perhaps your password is
      already reset?
    to_login: Continue to log in page
    password:
      label: Password
      msg:
        empty: Password cannot be empty.
        length: The length needs to be between 8 and 32
        different: The passwords entered on both sides are inconsistent
    password_confirm:
      label: Confirm New Password
  settings:
    page_title: Settings
    nav:
      profile: Profile
      notification: Notifications
      account: Account
      interface: Interface
    profile:
      btn_name: Update profile
      display_name:
        label: Display Name
        msg: Display name cannot be empty.
        msg_range: Display name up to 30 characters
      username:
        label: Username
        caption: People can mention you as "@username".
        msg: Username cannot be empty.
        msg_range: Username up to 30 characters
        character: 'Must use the character set "a-z", "0-9", " - . _"'
      avatar:
        label: Profile Image
        gravatar: Gravatar
        gravatar_text: You can change image on <1>gravatar.com</1>
        custom: Custom
        btn_refresh: Refresh
        custom_text: You can upload your image.
        default: Default
        msg: Please upload an avatar
      bio:
        label: About Me (optional)
      website:
        label: Website (optional)
        placeholder: "https://example.com"
        msg: Website incorrect format
      location:
        label: Location (optional)
        placeholder: "City, Country"
    notification:
      email:
        label: Email Notifications
        radio: "Answers to your questions, comments, and more"
    account:
      change_email_btn: Change email
      change_pass_btn: Change password
      change_email_info: >-
        We've sent an email to that address. Please follow the confirmation
        instructions.
      email:
        label: Email
        msg: Email cannot be empty.
      password_title: Password
      current_pass:
        label: Current Password
        msg:
          empty: Current Password cannot be empty.
          length: The length needs to be between 8 and 32.
          different: The two entered passwords do not match.
      new_pass:
        label: New Password
      pass_confirm:
        label: Confirm New Password
    interface:
      lang:
        label: Interface Language
        text: User interface language. It will change when you refresh the page.
  toast:
    update: update success
    update_password: Password changed successfully.
    flag_success: Thanks for flagging.
  related_question:
    title: Related Questions
    btn: Add question
    answers: answers
  question_detail:
    Asked: Asked
    asked: asked
    update: Modified
    edit: edited
    Views: Viewed
    Follow: Follow
    Following: Following
    answered: answered
    closed_in: Closed in
    show_exist: Show existing question.
    answers:
      title: Answers
      score: Score
      newest: Newest
      btn_accept: Accept
      btn_accepted: Accepted
    write_answer:
      title: Your Answer
      btn_name: Post your answer
      confirm_title: Continue to answer
      continue: Continue
      confirm_info: >-
        <p>Are you sure you want to add another answer?</p><p>You could use the
        edit link to refine and improve your existing answer, instead.</p>
      empty: Answer cannot be empty.
  delete:
    title: Delete this post
    question: >-
      We do not recommend <strong>deleting questions with answers</strong> because
      doing so deprives future readers of this knowledge.</p><p>Repeated deletion
      of answered questions can result in your account being blocked from asking.
      Are you sure you wish to delete?
    answer_accepted: >-
      <p>We do not recommend <strong>deleting accepted answer</strong> because
      doing so deprives future readers of this knowledge. </p> Repeated deletion
      of accepted answers can result in your account being blocked from answering.
      Are you sure you wish to delete?
    other: Are you sure you wish to delete?
    tip_question_deleted: This post has been deleted
    tip_answer_deleted: This answer has been deleted
  btns:
    confirm: Confirm
    cancel: Cancel
    save: Save
    delete: Delete
    login: Log in
    signup: Sign up
    logout: Log out
    verify: Verify
    add_question: Add question
  search:
    title: Search Results
    keywords: Keywords
    options: Options
    follow: Follow
    following: Following
    counts: "{{count}} Results"
    more: More
    sort_btns:
      relevance: Relevance
      newest: Newest
      active: Active
      score: Score
      more: More
    tips:
      title: Advanced Search Tips
      tag: "<1>[tag]</1> search withing a tag"
      user: "<1>user:username</1> search by author"
      answer: "<1>answers:0</1> unanswered questions"
      score: "<1>score:3</1> posts with a 3+ score"
      question: "<1>is:question</1> search questions"
      is_answer: "<1>is:answer</1> search answers"
    empty: We couldn't find anything. <br /> Try different or less specific keywords.
  share:
    name: Share
    copy: Copy link
    via: Share post via...
    copied: Copied
    facebook: Share to Facebook
    twitter: Share to Twitter
  cannot_vote_for_self: You can't vote for your own post
  modal_confirm:
    title: Error...
  account_result:
    page_title: Welcome to Answer
    success: Your new account is confirmed; you will be redirected to the home page.
    link: Continue to homepage
    invalid: >-
      Sorry, this account confirmation link is no longer valid. Perhaps your
      account is already active?
    confirm_new_email: Your email has been updated.
    confirm_new_email_invalid: >-
      Sorry, this confirmation link is no longer valid. Perhaps your email was
      already changed?
  question:
    following_tags: Following Tags
    edit: Edit
    save: Save
    follow_tag_tip: Follow tags to curate your list of questions.
    hot_questions: Hot Questions
    all_questions: All Questions
    x_questions: "{{ count }} Questions"
    x_answers: "{{ count }} answers"
    questions: Questions
    answers: Answers
    newest: Newest
    active: Active
    frequent: Frequent
    score: Score
    unanswered: Unanswered
    modified: modified
    answered: answered
    asked: asked
    closed: closed
    follow_a_tag: Follow a tag
    more: More
  personal:
    overview: Overview
    answers: Answers
    answer: answer
    questions: Questions
    question: question
    bookmarks: Bookmarks
    reputation: Reputation
    comments: Comments
    votes: Votes
    newest: Newest
    score: Score
    edit_profile: Edit Profile
    visited_x_days: "Visited {{ count }} days"
    viewed: Viewed
    joined: Joined
    last_login: Seen
    about_me: About Me
    about_me_empty: "// Hello, World !"
    top_answers: Top Answers
    top_questions: Top Questions
    stats: Stats
    list_empty: No posts found.<br />Perhaps you'd like to select a different tab?
    accepted: Accepted
    answered: answered
    asked: asked
    upvote: upvote
    downvote: downvote
    mod_short: Mod
    mod_long: Moderators
    x_reputation: reputation
    x_votes: votes received
    x_answers: answers
    x_questions: questions
  install:
    title: Answer
    next: Next
    done: Done
    config_yaml_error: Can’t create the config.yaml file.
    lang:
      label: Please Choose a Language
    db_type:
      label: Database Engine
    db_username:
      label: Username
      placeholder: root
      msg: Username cannot be empty.
    db_password:
      label: Password
      placeholder: root
      msg: Password cannot be empty.
    db_host:
      label: Database Host
      placeholder: "db:3306"
      msg: Database Host cannot be empty.
    db_name:
      label: Database Name
      placeholder: answer
      msg: Database Name cannot be empty.
    db_file:
      label: Database File
      placeholder: /data/answer.db
      msg: Database File cannot be empty.
    config_yaml:
      title: Create config.yaml
      label: The config.yaml file created.
      description: >-
        You can create the <1>config.yaml</1> file manually in the
        <1>/var/wwww/xxx/</1> directory and paste the following text into it.
      info: "After you’ve done that, click “Next” button."
    site_information: Site Information
    admin_account: Admin Account
    site_name:
      label: Site Name
      msg: Site Name cannot be empty.
    site_url:
      label: Site URL
      text: The address of your site.
      msg:
        empty: Site URL cannot be empty.
        incorrect: Site URL incorrect format.
    contact_email:
      label: Contact Email
      text: Email address of key contact responsible for this site.
      msg:
        empty: Contact Email cannot be empty.
        incorrect: Contact Email incorrect format.
    admin_name:
      label: Name
      msg: Name cannot be empty.
    admin_password:
      label: Password
      text: >-
        You will need this password to log in. Please store it in a secure
        location.
      msg: Password cannot be empty.
    admin_email:
      label: Email
      text: You will need this email to log in.
      msg:
        empty: Email cannot be empty.
        incorrect: Email incorrect format.
    ready_title: Your Answer is Ready!
    ready_description: >-
      If you ever feel like changing more settings, visit <1>admin section</1>;
      find it in the site menu.
    good_luck: "Have fun, and good luck!"
    warn_title: Warning
    warn_description: >-
      The file <1>config.yaml</1> already exists. If you need to reset any of the
      configuration items in this file, please delete it first.
    install_now: You may try <1>installing now</1>.
    installed: Already installed
    installed_description: >-
      You appear to have already installed. To reinstall please clear your old
      database tables first.
    db_failed: Database connection failed
    db_failed_description: >-
      This either means that the database information in your <1>config.yaml</1> file is incorrect or that contact with the database server could not be established. This could mean your host’s database server is down.

  page_404:
    description: "Unfortunately, this page doesn't exist."
    back_home: Back to homepage
  page_50X:
    description: The server encountered an error and could not complete your request.
    back_home: Back to homepage
  page_maintenance:
    description: "We are under maintenance, we’ll be back soon."
  nav_menus:
    dashboard: Dashboard
    contents: Contents
    questions: Questions
    answers: Answers
    users: Users
    flags: Flags
    settings: Settings
    general: General
    interface: Interface
    smtp: SMTP
    branding: Branding
    legal: Legal
    write: Write
    tos: Terms of Service
    privacy: Privacy
  admin:
    admin_header:
      title: Admin
    dashboard:
      title: Dashboard
      welcome: Welcome to Answer Admin!
      site_statistics: Site Statistics
      questions: "Questions:"
      answers: "Answers:"
      comments: "Comments:"
      votes: "Votes:"
      active_users: "Active users:"
      flags: "Flags:"
      site_health_status: Site Health Status
      version: "Version:"
      https: "HTTPS:"
      uploading_files: "Uploading files:"
      smtp: "SMTP:"
      timezone: "Timezone:"
      system_info: System Info
      storage_used: "Storage used:"
      uptime: "Uptime:"
      answer_links: Answer Links
      documents: Documents
      feedback: Feedback
      review: Review
      config: Config
      update_to: Update to
      latest: Latest
      check_failed: Check failed
      "yes": "Yes"
      "no": "No"
      not_allowed: Not allowed
      allowed: Allowed
      enabled: Enabled
      disabled: Disabled
    flags:
      title: Flags
      pending: Pending
      completed: Completed
      flagged: Flagged
      created: Created
      action: Action
      review: Review
    change_modal:
      title: Change user status to...
      btn_cancel: Cancel
      btn_submit: Submit
      normal_name: normal
      normal_description: A normal user can ask and answer questions.
      suspended_name: suspended
      suspended_description: A suspended user can't log in.
      deleted_name: deleted
      deleted_description: "Delete profile, authentication associations."
      inactive_name: inactive
      inactive_description: An inactive user must re-validate their email.
      confirm_title: Delete this user
      confirm_content: Are you sure you want to delete this user? This is permanent!
      confirm_btn: Delete
      msg:
        empty: Please select a reason.
    status_modal:
      title: "Change {{ type }} status to..."
      normal_name: normal
      normal_description: A normal post available to everyone.
      closed_name: closed
      closed_description: "A closed question can't answer, but still can edit, vote and comment."
      deleted_name: deleted
      deleted_description: All reputation gained and lost will be restored.
      btn_cancel: Cancel
      btn_submit: Submit
      btn_next: Next
    users:
      title: Users
      name: Name
      email: Email
      reputation: Reputation
      created_at: Created Time
      delete_at: Deleted Time
      suspend_at: Suspended Time
      status: Status
      action: Action
      change: Change
      all: All
      inactive: Inactive
      suspended: Suspended
      deleted: Deleted
      normal: Normal
      filter:
        placeholder: "Filter by name, user:id"
    questions:
      page_title: Questions
      normal: Normal
      closed: Closed
      deleted: Deleted
      post: Post
      votes: Votes
      answers: Answers
      created: Created
      status: Status
      action: Action
      change: Change
      filter:
        placeholder: "Filter by title, question:id"
    answers:
      page_title: Answers
      normal: Normal
      deleted: Deleted
      post: Post
      votes: Votes
      created: Created
      status: Status
      action: Action
      change: Change
      filter:
        placeholder: "Filter by title, answer:id"
    general:
      page_title: General
      name:
        label: Site Name
        msg: Site name cannot be empty.
        text: "The name of this site, as used in the title tag."
      site_url:
        label: Site URL
        msg: Site url cannot be empty.
        validate: Please enter a valid URL.
        text: The address of your site.
      short_description:
        label: Short Site Description (optional)
        msg: Short site description cannot be empty.
        text: "Short description, as used in the title tag on homepage."
      description:
        label: Site Description (optional)
        msg: Site description cannot be empty.
        text: "Describe this site in one sentence, as used in the meta description tag."
      contact_email:
        label: Contact Email
        msg: Contact email cannot be empty.
        validate: Contact email is not valid.
        text: Email address of key contact responsible for this site.
    interface:
      page_title: Interface
      logo:
        label: Logo (optional)
        msg: Site logo cannot be empty.
        text: You can upload your image or <1>reset</1> it to the site title text.
      theme:
        label: Theme
        msg: Theme cannot be empty.
        text: Select an existing theme.
      language:
        label: Interface Language
        msg: Interface language cannot be empty.
        text: User interface language. It will change when you refresh the page.
      time_zone:
        label: Timezone
        msg: Timezone cannot be empty.
        text: Choose a city in the same timezone as you.
    smtp:
      page_title: SMTP
      from_email:
        label: From Email
        msg: From email cannot be empty.
        text: The email address which emails are sent from.
      from_name:
        label: From Name
        msg: From name cannot be empty.
        text: The name which emails are sent from.
      smtp_host:
        label: SMTP Host
        msg: SMTP host cannot be empty.
        text: Your mail server.
      encryption:
        label: Encryption
        msg: Encryption cannot be empty.
        text: For most servers SSL is the recommended option.
        ssl: SSL
        none: None
      smtp_port:
        label: SMTP Port
        msg: SMTP port must be number 1 ~ 65535.
        text: The port to your mail server.
      smtp_username:
        label: SMTP Username
        msg: SMTP username cannot be empty.
      smtp_password:
        label: SMTP Password
        msg: SMTP password cannot be empty.
      test_email_recipient:
        label: Test Email Recipients
        text: Provide email address that will receive test sends.
        msg: Test email recipients is invalid
      smtp_authentication:
        label: SMTP Authentication
        msg: SMTP authentication cannot be empty.
        "yes": "Yes"
        "no": "No"
    branding:
      page_title: Branding
      logo:
        label: Logo
        msg: Logo cannot be empty.
        text: The logo image at the top left of your site. Use a wide rectangular image with a height of 56 and an aspect ratio greater than 3:1. If left blank, the site title text will be shown.
      mobile_logo:
        label: Mobile Logo (optional)
        text: The logo used on mobile version of your site. Use a wide rectangular image with a height of 56. If left blank, the image from the “logo” setting will be used.
      square_icon:
        label: Square Icon
        msg: Square icon cannot be empty.
        text: Image used as the base for metadata icons. Should ideally be larger than 512x512.
      favicon:
        label: Favicon (optional)
        text: A favicon for your site. To work correctly over a CDN it must be a png. Will be resized to 32x32. If left blank, “square icon” will be used.
    legal:
      page_title: Legal
      terms_of_service:
        label: Terms of Service
        text: "You can add terms of service content here. If you already have a document hosted elsewhere, provide the full URL here."
      privacy_policy:
        label: Privacy Policy
        text: "You can add privacy policy content here. If you already have a document hosted elsewhere, provide the full URL here."
    write:
      page_title: Write
      recommend_tags:
        label: Recommend Tags
        text: "Please input tag slug above, one tag per line."
      required_tag:
        title: Required Tag
        label: Set recommend tag as required
        text: "Every new question must have at least one recommend tag."
      reserved_tags:
        label: Reserved Tags
        text: "Reserved tags can only be added to a post by moderator."
  form:
    empty: cannot be empty
    invalid: is invalid
    btn_submit: Save
    not_found_props: "Required property {{ key }} not found."<|MERGE_RESOLUTION|>--- conflicted
+++ resolved
@@ -78,15 +78,12 @@
     tag:
       not_found:
         other: "Tag not found."
-<<<<<<< HEAD
-=======
       recommend_tag_not_found:
         other: "Recommend Tag is not exist."
       recommend_tag_enter:
         other: "Please enter at least one required tag."
       not_contain_synonym_tags:
         other: "Should not contain synonym tags."
->>>>>>> 6b983d47
     theme:
       not_found:
         other: "Theme not found."
