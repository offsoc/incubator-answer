--- conflicted
+++ resolved
@@ -149,14 +149,10 @@
         other: Create table failed
     install:
       create_config_failed:
-<<<<<<< HEAD
-        other: "Can't create the config.yaml file."
+        other: Can't create the config.yaml file.
     upload:
       unsupported_file_format:
         other: Unsupported file format.
-=======
-        other: Can't create the config.yaml file.
->>>>>>> 7439fca6
   report:
     spam:
       name:
