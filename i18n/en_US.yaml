--- conflicted
+++ resolved
@@ -1133,15 +1133,8 @@
   website_welcome: Welcome to {{site_name}}
   plugins:
     login: Login
-<<<<<<< HEAD
-    plugins: Plugins
-    installed_plugins: Installed Plugins
-  website_welcome: Welcome to {{site_name}}
-  plugins:
-=======
     qrcode_login_tip: Please use {{ agentName }} to scan the QR code and log in.
     login_failed_email_tip: Login failed, please allow this app to access your email information before try again.
->>>>>>> 016fd7b4
     oauth:
       connect: Connect with {{ auth_name }}
       remove: Remove {{ auth_name }}
@@ -1485,9 +1478,6 @@
       deactivate: Deactivate
       activate: Activate
       settings: Settings
-<<<<<<< HEAD
-
-=======
     settings_users:
       title: Users
       avatar:
@@ -1512,7 +1502,6 @@
       level:
         label: Reputation required level
         text: Choose the reputation required for the privileges
->>>>>>> 016fd7b4
 
   form:
     optional: (optional)
