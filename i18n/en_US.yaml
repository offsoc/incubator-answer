--- conflicted
+++ resolved
@@ -12,19 +12,13 @@
     database_error:
       other: "Data server error."
 
-<<<<<<< HEAD
   email:
     other: "Email"
   password:
     other: "Password"
-=======
-email:
-  other: "Email"
-password:
-  other: "Password"
 
-email_or_password_wrong_error: &email_or_password_wrong
-  other: "Email and password do not match."
+  email_or_password_wrong_error: &email_or_password_wrong
+    other: "Email and password do not match."
 
 error:
   admin:
@@ -100,85 +94,6 @@
       other: "Username is already in use."
     set_avatar:
       other: "Avatar set failed."
->>>>>>> 76ace2c9
-
-  email_or_password_wrong_error: &email_or_password_wrong
-    other: "Email and password do not match."
-
-  error:
-    admin:
-      email_or_password_wrong: *email_or_password_wrong
-    answer:
-      not_found:
-        other: "Answer do not found."
-    comment:
-      edit_without_permission:
-        other: "Comment are not allowed to edit."
-      not_found:
-        other: "Comment not found."
-    email:
-      duplicate:
-        other: "Email already exists."
-      need_to_be_verified:
-        other: "Email should be verified."
-      verify_url_expired:
-        other: "Email verified URL has expired, please resend the email."
-    lang:
-      not_found:
-        other: "Language file not found."
-    object:
-      captcha_verification_failed:
-        other: "Captcha wrong."
-      disallow_follow:
-        other: "You are not allowed to follow."
-      disallow_vote:
-        other: "You are not allowed to vote."
-      disallow_vote_your_self:
-        other: "You can't vote for your own post."
-      not_found:
-        other: "Object not found."
-      verification_failed:
-        other: "Verification failed."
-      email_or_password_incorrect:
-        other: "Email and password do not match."
-      old_password_verification_failed:
-        other: "The old password verification failed"
-      new_password_same_as_previous_setting:
-        other: "The new password is the same as the previous one."
-    question:
-      not_found:
-        other: "Question not found."
-    rank:
-      fail_to_meet_the_condition:
-        other: "Rank fail to meet the condition."
-    report:
-      handle_failed:
-        other: "Report handle failed."
-      not_found:
-        other: "Report not found."
-    tag:
-      not_found:
-        other: "Tag not found."
-      recommend_tag_not_found:
-        other: "Recommend Tag is not exist."
-      not_contain_synonym_tags:
-        other: "Should not contain synonym tags."
-    theme:
-      not_found:
-        other: "Theme not found."
-    user:
-      email_or_password_wrong:
-        other: *email_or_password_wrong
-      not_found:
-        other: "User not found."
-      suspended:
-        other: "User has been suspended."
-      username_invalid:
-        other: "Username is invalid."
-      username_duplicate:
-        other: "Username is already in use."
-      set_avatar:
-        other: "Avatar set failed."
 
     config:
       read_config_failed:
