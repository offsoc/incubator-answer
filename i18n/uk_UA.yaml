--- conflicted
+++ resolved
@@ -1292,11 +1292,7 @@
     x_answers: відповіді
     x_questions: запитання
   install:
-<<<<<<< HEAD
     title: монтаж
-=======
-    title: Installation
->>>>>>> 8a5956fb
     next: Далі
     done: Done
     config_yaml_error: Can't create the config.yaml file.
@@ -1371,11 +1367,7 @@
       msg:
         empty: Поле електронної пошти не може бути пустим.
         incorrect: Email incorrect format.
-<<<<<<< HEAD
     ready_title: Ваш сайт готовий
-=======
-    ready_title: Your site is ready
->>>>>>> 8a5956fb
     ready_desc: >-
       If you ever feel like changing more settings, visit <1>admin section</1>; find it in the site menu.
     good_luck: "Веселіться, і хай щастить!"
@@ -1784,11 +1776,7 @@
         text: "WARNING: If turn off, you may be unable to log in if you have not previously configured other login method."
     installed_plugins:
       title: Installed Plugins
-<<<<<<< HEAD
       plugin_link: Plugins extend and expand the functionality. You may find plugins in the <1> Plugin Repository</1>.
-=======
-      plugin_link: Plugins extend and expand the functionality. You may find plugins in the <1>Plugin Repository</1>.
->>>>>>> 8a5956fb
       filter:
         all: All
         active: Active
