--- conflicted
+++ resolved
@@ -1292,11 +1292,7 @@
     x_answers: respostas
     x_questions: perguntas
   install:
-<<<<<<< HEAD
     title: Instalação
-=======
-    title: Installation
->>>>>>> 8a5956fb
     next: Proximo
     done: Completo
     config_yaml_error: Não é possível criar o arquivo config.yaml.
@@ -1432,11 +1428,7 @@
       title: Administrador
     dashboard:
       title: Painel
-<<<<<<< HEAD
       welcome: Bem vindo ao Administrador!
-=======
-      welcome: Welcome to Admin!
->>>>>>> 8a5956fb
       site_statistics: Site statistics
       questions: "Perguntas:"
       answers: "Respostas:"
@@ -1784,11 +1776,7 @@
         text: "WARNING: If turn off, you may be unable to log in if you have not previously configured other login method."
     installed_plugins:
       title: Extensões instaladas
-<<<<<<< HEAD
       plugin_link: Os plug-ins estendem e expandem a funcionalidade. Você pode encontrar plug-ins no <1>Repositório de plug-ins</1>.
-=======
-      plugin_link: Plugins extend and expand the functionality. You may find plugins in the <1>Plugin Repository</1>.
->>>>>>> 8a5956fb
       filter:
         all: Todos
         active: Ativo
