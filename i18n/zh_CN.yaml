--- conflicted
+++ resolved
@@ -62,7 +62,7 @@
       description:
         other: 等级 3 (成熟社区所需的高声望)
     rank_question_add_label:
-      other: 提问s
+      other: 提问
     rank_answer_add_label:
       other: 写入答案
     rank_comment_add_label:
@@ -1276,16 +1276,8 @@
   website_welcome: 欢迎来到 {{site_name}}
   user_center:
     login: 登录
-<<<<<<< HEAD
-    qrcode_login_tip: 请使用 {{ agentName }} 扫描二维码登录
-    login_failed_email_tip: 登录失败, 请允许该应用程序访问您的电子邮件信息，然后再试一次。
-=======
     qrcode_login_tip: 请使用 {{ agentName }} 扫描二维码并登录。
     login_failed_email_tip: 登录失败，请允许此应用访问您的邮箱信息，然后重试。
-    oauth:
-      connect: 连接到 {{ auth_name }}
-      remove: 移除 {{ auth_name }}
->>>>>>> 1af37811
   admin:
     admin_header:
       title: 后台管理
