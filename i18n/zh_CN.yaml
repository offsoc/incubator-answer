#The following fields are used for back-end
backend:
  base:
    success:
      other: "成功。"
    unknown:
      other: "未知错误。"
    request_format_error:
      other: "请求格式错误。"
    unauthorized_error:
      other: "未授权。"
    database_error:
      other: "数据服务器错误。"
  role:
    name:
      user:
        other: "用户"
      admin:
        other: "管理员"
      moderator:
        other: "版主"
    description:
      user:
        other: "默认没有特殊访问权限。"
      admin:
        other: "拥有管理网站的全部权限。"
      moderator:
        other: "拥有访问除管理员设置以外的所有权限。"
  email:
    other: "邮箱"
  password:
    other: "密码"
  email_or_password_wrong_error:
    other: "邮箱和密码不匹配。"
  error:
    admin:
      email_or_password_wrong:
        other: 邮箱和密码不匹配。
    answer:
      not_found:
        other: "没有找到答案。"
      cannot_deleted:
        other: "没有删除权限。"
      cannot_update:
        other: "没有更新权限。"
    comment:
      edit_without_permission:
        other: "不允许编辑评论。"
      not_found:
        other: "评论未找到。"
    email:
      duplicate:
        other: "邮箱已经存在。"
      need_to_be_verified:
        other: "邮箱需要验证。"
      verify_url_expired:
        other: "邮箱验证的网址已过期，请重新发送邮件。"
    lang:
      not_found:
        other: "语言未找到"
    object:
      captcha_verification_failed:
        other: "验证码错误"
      disallow_follow:
        other: "你不能关注"
      disallow_vote:
        other: "你不能投票"
      disallow_vote_your_self:
        other: "你不能为自己的帖子投票！"
      not_found:
        other: "对象未找到"
      verification_failed:
        other: "验证失败"
      email_or_password_incorrect:
        other: "邮箱或密码不正确"
      old_password_verification_failed:
        other: "旧密码验证失败"
      new_password_same_as_previous_setting:
        other: "新密码与之前的设置相同"
    question:
      not_found:
        other: "问题未找到"
      cannot_deleted:
        other: "无删除权限"
      cannot_close:
        other: "无关闭权限"
      cannot_update:
        other: "无更新权限"
    rank:
      fail_to_meet_the_condition:
        other: "级别不符合条件"
    report:
      handle_failed:
        other: "报告处理失败"
      not_found:
        other: "报告未找到"
    tag:
      not_found:
        other: "标签未找到"
      recommend_tag_not_found:
        other: "推荐标签不存在"
      recommend_tag_enter:
        other: "请输入至少一个必需的标签。"
      not_contain_synonym_tags:
        other: "不应包含同义词标签。"
      cannot_update:
        other: "没有更新标签权限。"
      cannot_set_synonym_as_itself:
        other: "您不能将当前标签的同义词设置为本身。"
    smtp:
      config_from_name_cannot_be_email:
        other: "发件人名称不能是电子邮件地址。"
    theme:
      not_found:
        other: "主题未找到"
    revision:
      review_underway:
        other: "目前无法编辑，有一个版本在审阅队列中。"
      no_permission:
        other: "无权限修改"
    user:
      email_or_password_wrong:
        other:
          other: 邮箱或密码错误
      not_found:
        other: "用户未找到"
      suspended:
        other: "用户已被暂停"
      username_invalid:
        other: "用户名无效"
      username_duplicate:
        other: "用户名已被使用"
      set_avatar:
        other: "头像设置错误"
      cannot_update_your_role:
        other: "您不能修改自己的角色。"
      not_allowed_registration:
        other: "目前该站点未开放注册"
    config:
      read_config_failed:
        other: "读取配置失败"
    database:
      connection_failed:
        other: "数据库连接失败"
      create_table_failed:
        other: "创建表失败"
    install:
      create_config_failed:
        other: "无法创建 config.yaml 文件。"
  report:
    spam:
      name:
        other: "垃圾信息"
      desc:
        other: "这个帖子是一个广告，或是破坏性行为。它对当前的主题没有用处，也不相关。"
    rude:
      name:
        other: "粗鲁或辱骂的"
      desc:
        other: "一个有理智的人都会认为这种内容不适合进行尊重性的讨论。"
    duplicate:
      name:
        other: "重复信息"
      desc:
        other: "此问题以前就有人问过，而且已经有了答案。"
    not_answer:
      name:
        other: "不是答案"
      desc:
        other: "此帖子是作为一个答案发布的，但它并没有试图回答这个问题。总之，它可能应该是个编辑，评论，另一个问题或者被删除。"
    not_need:
      name:
        other: "不再需要"
      desc:
        other: "此评论已过时，对话或与此帖子无关。"
    other:
      name:
        other: "其他原因"
      desc:
        other: "此帖子需要工作人员关注，因为是上述所列以外的其他理由。"
  question:
    close:
      duplicate:
        name:
          other: "垃圾信息"
        desc:
          other: "此问题以前就有人问过，而且已经有了答案。"
      guideline:
        name:
          other: "社区特定原因"
        desc:
          other: "此问题不符合社区准则。"
      multiple:
        name:
          other: "需要细节或澄清"
        desc:
          other: "此问题目前涵盖多个问题。它应该只集中在一个问题上。"
      other:
        name:
          other: "其他原因"
        desc:
          other: "这个帖子需要上面没有列出的另一个原因。"
    operation_type:
      asked:
        other: "提问于"
      answered:
        other: "回答于"
      modified:
        other: "修改于"
  notification:
    action:
      update_question:
        other: "更新了问题"
      answer_the_question:
        other: "回答了问题"
      update_answer:
        other: "更新了答案"
      accept_answer:
        other: "已接受的回答"
      comment_question:
        other: "评论了问题"
      comment_answer:
        other: "评论了答案"
      reply_to_you:
        other: "回复了你"
      mention_you:
        other: "提到了你"
      your_question_is_closed:
        other: "你的问题已被关闭"
      your_question_was_deleted:
        other: "你的问题已被删除"
      your_answer_was_deleted:
        other: "你的答案已被删除"
      your_comment_was_deleted:
        other: "你的评论已被删除"
#The following fields are used for interface presentation(Front-end)
ui:
  how_to_format:
    title: 如何设定文本格式
    desc: >-
      <ul class="mb-0"><li><p class="mb-2">添加链接：</p><pre class="mb-2"><code>&lt;https://url.com&gt;<br/><br/>[标题](https://url.com)</code></pre></li><li><p class="mb-2">段落之间使用空行分隔</p></li><li><p class="mb-2"><em>_斜体_</em> 或者 **<strong>粗体</strong>**</p></li><li><p class="mb-2">使用 4 个空格缩进代码</p></li><li><p class="mb-2">在行首添加<code>&gt;</code>表示引用</p></li><li><p class="mb-2">反引号进行转义 <code>`像 _这样_`</code></p></li><li><p class="mb-2">使用<code>```</code>创建代码块</p><pre class="mb-0"><code>```<br/>// 这是代码<br/>```</code></pre></li></ul>
  pagination:
    prev: 上一页
    next: 下一页
  page_title:
    question: 问题
    questions: 问题
    tag: 标签
    tags: 标签
    tag_wiki: 标签 wiki
    edit_tag: 编辑标签
    ask_a_question: 提问题
    edit_question: 编辑问题
    edit_answer: 编辑回答
    search: 搜索
    posts_containing: 包含
    settings: 设定
    notifications: 通知
    login: 登录
    sign_up: 注册
    account_recovery: 账号恢复
    account_activation: 账号激活
    confirm_email: 确认电子邮件
    account_suspended: 账号已封禁
    admin: 后台管理
    change_email: 修改邮箱
    install: Answer 安装
    upgrade: Answer 升级
    maintenance: 网站维护
    users: 用户
  notifications:
    title: 通知
    inbox: 收件箱
    achievement: 成就
    all_read: 全部标记为已读
    show_more: 显示更多
  suspended:
    title: 账号已封禁
    until_time: "你的账号被封禁至{{ time }}。"
    forever: 你的账号已被永久封禁。
    end: 违反了我们的社区准则。
  editor:
    blockquote:
      text: 引用
    bold:
      text: 粗体
    chart:
      text: 图表
      flow_chart: 流程图
      sequence_diagram: 时序图
      class_diagram: 类图
      state_diagram: 状态图
      entity_relationship_diagram: ER 图
      user_defined_diagram: 用户自定义图表
      gantt_chart: 甘特图
      pie_chart: 饼图
    code:
      text: 代码块
      add_code: 添加代码块
      form:
        fields:
          code:
            label: 代码块
            msg:
              empty: 代码块不能为空
          language:
            label: 语言 (可选)
            placeholder: 自动识别
      btn_cancel: 取消
      btn_confirm: 添加
    formula:
      text: 公式
      options:
        inline: 行内公式
        block: 公式块
    heading:
      text: 标题
      options:
        h1: 标题 1
        h2: 标题 2
        h3: 标题 3
        h4: 标题 4
        h5: 标题 5
        h6: 标题 6
    help:
      text: 帮助
    hr:
      text: 水平分割线
    image:
      text: 图片
      add_image: 添加图片
      tab_image: 上传图片
      form_image:
        fields:
          file:
            label: 图片文件
            btn: 选择图片
            msg:
              empty: 请选择图片文件。
              only_image: 只能上传图片文件。
              max_size: 图片文件大小不能超过 4 MB。
          desc:
            label: 描述(可选)
      tab_url: 网络图片
      form_url:
        fields:
          url:
            label: 图片地址
            msg:
              empty: 图片地址不能为空
          name:
            label: 图片描述(可选)
      btn_cancel: 取消
      btn_confirm: 添加
      uploading: 上传中...
    indent:
      text: 添加缩进
    outdent:
      text: 减少缩进
    italic:
      text: 斜体
    link:
      text: 超链接
      add_link: 添加超链接
      form:
        fields:
          url:
            label: 链接
            msg:
              empty: 链接不能为空。
          name:
            label: 链接描述(可选)
      btn_cancel: 取消
      btn_confirm: 添加
    ordered_list:
      text: 有编号列表
    unordered_list:
      text: 无编号列表
    table:
      text: 表格
      heading: 表头
      cell: 单元格
  close_modal:
    title: 关闭原因是...
    btn_cancel: 取消
    btn_submit: 提交
    remark:
      empty: 不能为空。
    msg:
      empty: 请选择一个原因。
  report_modal:
    flag_title: 举报原因是...
    close_title: 关闭原因是...
    review_question_title: 审查问题
    review_answer_title: 审查回答
    review_comment_title: 审查评论
    btn_cancel: 取消
    btn_submit: 提交
    remark:
      empty: 不能为空
    msg:
      empty: 请选择一个原因。
  tag_modal:
    title: 创建新标签
    form:
      fields:
        display_name:
          label: 显示名称（别名）
          msg:
            empty: 不能为空
            range: 不能超过 35 个字符
        slug_name:
          label: URL 固定链接
          desc: '必须使用字符集 "a-z"、"0-9"、"+ # - ."'
          msg:
            empty: 不能为空
            range: 不能超过 35 个字符
            character: 包含非法字符
        desc:
          label: 描述(可选)
    btn_cancel: 取消
    btn_submit: 提交
  tag_info:
    created_at: 创建于
    edited_at: 编辑于
    history: 历史
    synonyms:
      title: 同义词
      text: 以下标签等同于
      empty: 此标签目前没有同义词。
      btn_add: 添加同义词
      btn_edit: 编辑
      btn_save: 保存
    synonyms_text: 以下标签等同于
    delete:
      title: 删除标签
      content: >-
        <p>不允许删除有关联问题的标签。</p><p>请先从关联的问题中删除此标签的引用。</p>
      content2: 确定要删除吗？
      close: 关闭
  edit_tag:
    title: 编辑标签
    default_reason: 编辑标签
    form:
      fields:
        revision:
          label: 编辑历史
        display_name:
          label: 名称
        slug_name:
          label: URL 固定链接
          info: '必须由 "a-z", "0-9", "+ # - ." 组成'
        desc:
          label: 描述
        edit_summary:
          label: 编辑概要
          placeholder: >-
            简单描述更改原因 (错别字、文字表达、格式等等)
    btn_save_edits: 保存更改
    btn_cancel: 取消
  dates:
    long_date: MM月DD日
    long_date_with_year: "YYYY年MM月DD日"
    long_date_with_time: "YYYY年MM月DD日 HH:mm"
    now: 刚刚
    x_seconds_ago: "{{count}} 秒前"
    x_minutes_ago: "{{count}} 分钟前"
    x_hours_ago: "{{count}} 小时前"
    hour: 小时
    day: 天
  comment:
    btn_add_comment: 添加评论
    reply_to: 回复
    btn_reply: 回复
    btn_edit: 编辑
    btn_delete: 删除
    btn_flag: 举报
    btn_save_edits: 保存
    btn_cancel: 取消
    show_more: 显示更多评论
    tip_question: >-
      使用评论提问更多信息或者提出改进意见。尽量避免使用评论功能回答问题。
    tip_answer: >-
      使用评论对回答者进行回复，或者通知回答者你已更新了问题的内容。如果要补充或者完善问题的内容，请在原问题中更改。
  edit_answer:
    title: 编辑回答
    default_reason: 编辑回答
    form:
      fields:
        revision:
          label: 编辑历史
        answer:
          label: 回答内容
        edit_summary:
          label: 编辑概要
          placeholder: >-
            简单描述更改原因 (错别字、文字表达、格式等等)
    btn_save_edits: 保存更改
    btn_cancel: 取消
  tags:
    title: 标签
    sort_buttons:
      popular: 热门
      name: 名称
      newest: 最新
    button_follow: 关注
    button_following: 已关注
    tag_label: 个问题
    search_placeholder: 通过标签名过滤
    no_desc: 此标签无描述。
    more: 更多
  ask:
    title: 提交新的问题
    edit_title: 编辑问题
    default_reason: 编辑问题
    similar_questions: 相似的问题
    form:
      fields:
        revision:
          label: 编辑历史
        title:
          label: 标题
          placeholder: 请详细描述你的问题
          msg:
            empty: 标题不能为空
            range: 标题最多 150 个字符
        body:
          label: 内容
          msg:
            empty: 内容不能为空
        tags:
          label: 标签
          msg:
            empty: 必须选择一个标签
        answer:
          label: 回答内容
          msg:
            empty: 回答内容不能为空
        edit_summary:
          label: 编辑理由
          placeholder: >-
            简单描述更改原因 (错别字、文字表达、格式等等)
    btn_post_question: 提交问题
    btn_save_edits: 保存更改
    answer_question: 直接发表回答
    post_question&answer: 提交问题和回答
  tag_selector:
    add_btn: 添加标签
    create_btn: 创建新标签
    search_tag: 搜索标签
    hint: "选择至少一个与问题相关的标签。"
    no_result: 没有匹配的标签
    tag_required_text: 必填标签 (至少一个)
  header:
    nav:
      question: 问题
      tag: 标签
      user: 用户
      profile: 用户主页
      setting: 账号设置
      logout: 退出登录
      admin: 后台管理
      review: 审查
    search:
      placeholder: 搜索
  footer:
    build_on: >-
      基于<1>Answer</1>--为问答社区提供动力的开源软件。<br />Made with love © {{cc}}.
  upload_img:
    name: 更改图片
    loading: 加载中...
  pic_auth_code:
    title: 验证码
    placeholder: 输入图片中的文字
    msg:
      empty: 不能为空
  inactive:
    first: >-
      就差一步！我们发送了一封激活邮件到 <bold>{{mail}}</bold>。请按照邮件中的说明激活您的账户。
    info: "如果没有收到，请检查您的垃圾邮件文件夹。"
    another: >-
      我们向您发送了另一封激活电子邮件，地址为 <bold>{{mail}}</bold>。它可能需要几分钟才能到达；请务必检查您的垃圾邮件文件夹。
    btn_name: 重新发送激活邮件
    change_btn_name: 更改邮箱
    msg:
      empty: 不能为空
  login:
    info_sign: 没有账户？<1>注册</1>
    info_login: 已经有一个账户？<1>登录</1>
    agreements: 登录即表示您同意<1>隐私政策</1>和<3>服务条款</3>。
    forgot_pass: 忘记密码?
    name:
      label: 昵称
      msg:
        empty: 昵称不能为空
        range: 昵称最多 30 个字符
    email:
      label: 邮箱
      msg:
        empty: 邮箱不能为空
    password:
      label: 密码
      msg:
        empty: 密码不能为空
        different: 两次输入密码不一致
  account_forgot:
    page_title: 忘记密码
    btn_name: 发送恢复邮件
    send_success: >-
      如无意外，你的邮箱 <strong>{{mail}}</strong> 将会收到一封重置密码的邮件，请根据指引重置你的密码。
    email:
      label: 邮箱
      msg:
        empty: 邮箱不能为空
  change_email:
    btn_cancel: 取消
    btn_update: 更新电子邮件地址
    send_success: >-
      如果账户与<strong>{{mail}}</strong>相匹配，您应该很快就会收到一封电子邮件，说明如何重置您的密码。
    email:
      label: 新邮箱
      msg:
        empty: 邮箱不能为空
  password_reset:
    page_title: 密码重置
    btn_name: 重置我的密码
    reset_success: >-
      你已经成功更改密码，将返回登录页面
    link_invalid: >-
      抱歉，此密码重置链接已失效。也许是你已经重置过密码了？
    to_login: 前往登录页面
    password:
      label: 密码
      msg:
        empty: 密码不能为空
        length: 密码长度在8-32个字符之间
        different: 两次输入密码不一致
    password_confirm:
      label: 确认新密码
  settings:
    page_title: 设置
    nav:
      profile: 我的资料
      notification: 通知
      account: 账号
      interface: 界面
    profile:
      heading: 个人资料
      btn_name: 保存
      display_name:
        label: 昵称
        msg: 昵称不能为空
        msg_range: 昵称不能超过 30 个字符
      username:
        label: 用户名
        caption: 用户之间可以通过 "@用户名" 进行交互。
        msg: 用户名不能为空
        msg_range: 用户名不能超过 30 个字符
        character: '用户名只能由 "a-z", "0-9", " - . _" 组成'
      avatar:
        label: 头像
        gravatar: Gravatar
        gravatar_text: 您可以在 <1>gravatar.com</1> 更改图像
        custom: 自定义
        btn_refresh: 刷新
        custom_text: 您可以上传您的图片。
        default: 系统
        msg: 请上传头像
      bio:
        label: 关于我 (可选)
      website:
        label: 网站 (可选)
        placeholder: "https://example.com"
        msg: 格式不正确
      location:
        label: 位置 (可选)
        placeholder: "城市, 国家"
    notification:
      heading: 通知
      email:
        label: 邮件通知
        radio: "你的提问有新的回答，评论，和其他"
    account:
      heading: 账号
      change_email_btn: 更改邮箱
      change_pass_btn: 更改密码
      change_email_info: >-
        邮件已发送。请根据指引完成验证。
      email:
        label: 邮箱
        msg: 邮箱不能为空
      password_title: 密码
      current_pass:
        label: 当前密码
        msg:
          empty: 当前密码不能为空
          length: 密码长度必须在 8 至 32 之间
          different: 两次输入的密码不匹配
      new_pass:
        label: 新密码
      pass_confirm:
        label: 确认新密码
    interface:
      heading: 界面
      lang:
        label: 界面语言
        text: 设置用户界面语言，在刷新页面后生效。
  toast:
    update: 更新成功
    update_password: 更改密码成功。
    flag_success: 感谢您的标记，我们会尽快处理。
    forbidden_operate_self: 禁止自己操作
    review: 您的修订将在审核通过后显示。
  related_question:
    title: 相关问题
    btn: 我要提问
    answers: 个回答
  question_detail:
    Asked: 提问于
    asked: 提问于
    update: 修改于
    edit: 最后编辑于
    Views: 阅读次数
    Follow: 关注此问题
    Following: 已关注
    answered: 回答于
    closed_in: 关闭于
    show_exist: 查看相关问题。
    answers:
      title: 个回答
      score: 评分
      newest: 最新
      btn_accept: 采纳
      btn_accepted: 已被采纳
    write_answer:
      title: 你的回答
      btn_name: 提交你的回答
      add_another_answer: 添加另一个答案
      confirm_title: 继续回答
      continue: 继续
      confirm_info: >-
        <p>您确定要提交一个新的回答吗？</p><p>您可以直接编辑和改善您之前的回答的。</p>
      empty: 回答内容不能为空。
    reopen:
      title: 重新打开这个帖子
      content: 确定要重新打开吗？
      success: 这个帖子已被重新打开
  delete:
    title: 删除
    question: >-
      我们不建议<strong>删除有回答的帖子</strong>。因为这样做会使得后来的读者无法从该问题中获得帮助。</p><p>如果删除过多有回答的帖子，你的账号将会被禁止提问。你确定要删除吗？
    answer_accepted: >-
      <p>我们不建议<strong>删除被采纳的回答</strong>。因为这样做会使得后来的读者无法从该回答中获得帮助。</p>如果删除过多被采纳的回答，你的账号将会被禁止回答任何提问。你确定要删除吗？
    other: 你确定要删除？
    tip_question_deleted: 此问题已被删除
    tip_answer_deleted: 此回答已被删除
  btns:
    confirm: 确认
    cancel: 取消
    save: 保存
    delete: 删除
    login: 登录
    signup: 注册
    logout: 退出登录
    verify: 验证
    add_question: 我要提问
    approve: 批准
    reject: 拒绝
    skip: 略过
  search:
    title: 搜索结果
    keywords: 关键词
    options: 选项
    follow: 关注
    following: 已关注
    counts: "{{count}} 个结果"
    more: 更多
    sort_btns:
      relevance: 相关性
      newest: 最新的
      active: 活跃的
      score: 评分
      more: 更多
    tips:
      title: 高级搜索提示
      tag: "<1>[tag]</1> 在指定标签中搜索"
      user: "<1>user:username</1> 根据作者搜索"
      answer: "<1>answers:0</1> 搜索未回答的问题"
      score: "<1>score:3</1> 评分 3 分或以上"
      question: "<1>is:question</1> 只搜索问题"
      is_answer: "<1>is:answer</1> 只搜索回答"
    empty: 找不到任何相关的内容。<br /> 请尝试其他关键字，或者减少查找内容的长度。
  share:
    name: 分享
    copy: 复制链接
    via: 分享在...
    copied: 已复制
    facebook: 分享到 Facebook
    twitter: 分享到 Twitter
  cannot_vote_for_self: 不能给自己投票
  modal_confirm:
    title: 发生错误...
  account_result:
    success: 你的账号已通过验证，即将返回首页。
    link: 返回首页
    invalid: >-
      抱歉，此验证链接已失效。也许是你的账号已经通过验证了？
    confirm_new_email: 你的电子邮箱已更新
    confirm_new_email_invalid: >-
      抱歉，此验证链接已失效。也许是你的邮箱已经成功更改了？
  unsubscribe:
    page_title: 退订
    success_title: 取消订阅成功
    success_desc: 您已成功地从此订阅者列表中移除，并且将不会再收到我们的任何电子邮件。
    link: 更改设置
  question:
    following_tags: 已关注的标签
    edit: 编辑
    save: 保存
    follow_tag_tip: 按照标签整理您的问题列表。
    hot_questions: 热点问题
    all_questions: 全部问题
    x_questions: "{{ count }} 个问题"
    x_answers: "{{ count }} 个回答"
    questions: 个问题
    answers: 回答
    newest: 最新
    active: 活跃
    frequent: 浏览量
    score: 评分
    unanswered: 未回答
    modified: 修改于
    answered: 回答于
    asked: 提问于
    closed: 已关闭
    follow_a_tag: 关注一个标签
    more: 更多
  personal:
    overview: 概览
    answers: 回答
    answer: 回答
    questions: 问题
    question: 问题
    bookmarks: 收藏
    reputation: 声望
    comments: 评论
    votes: 得票
    newest: 最新
    score: 评分
    edit_profile: 编辑我的资料
    visited_x_days: "已访问 {{ count }} 天"
    viewed: 阅读次数
    joined: 加入于
    last_login: 上次登录
    about_me: 关于我
    about_me_empty: "Hello, World!"
    top_answers: 热门回答
    top_questions: 热门问题
    stats: 状态
    list_empty: 没有找到相关的内容。<br />试试看其他标签？
    accepted: 已采纳
    answered: 回答于
    asked: 提问于
    upvote: 赞同
    downvote: 反对
    mod_short: 管理员
    mod_long: 管理员
    x_reputation: 声望
    x_votes: 得票
    x_answers: 个回答
    x_questions: 个问题
  install:
    title: Answer
    next: 下一步
    done: 完成
    config_yaml_error: 无法创建配置文件
    lang:
      label: 请选择一种语言
    db_type:
      label: 数据库引擎
    db_username:
      label: 用户名
      placeholder: root
      msg: 用户名不能为空
    db_password:
      label: 密码
      placeholder: root
      msg: 密码不能为空
    db_host:
      label: 数据库服务器地址
      placeholder: "db: 3306"
      msg: 数据库地址不能为空
    db_name:
      label: 数据库名
      placeholder: 回答
      msg: 数据库名称不能为空。
    db_file:
      label: 数据库文件
      placeholder: /data/answer.db
      msg: 数据库文件不能为空。
    config_yaml:
      title: 创建 config.yaml
      label: 已创建 config.yaml 文件。
      desc: >-
        您可以手动在 <1>/var/wwww/xxx/</1> 目录中创建<1>config.yaml</1> 文件并粘贴以下文本。
      info: "完成后，点击“下一步”按钮。"
    site_information: 站点信息
    admin_account: 管理员账户
    site_name:
      label: 站点名称
      msg: 站点名称不能为空。
    site_url:
      label: 站点地址（URL）
      text: 此网站的地址。
      msg:
        empty: 站点URL不能为空。
        incorrect: 站点URL格式不正确。
    contact_email:
      label: 联系邮箱
      text: 负责本网站的主要联系人的电子邮件地址。
      msg:
        empty: 联系人邮箱地址不能为空。
        incorrect: 联系人邮箱地址不正确。
    admin_name:
      label: 昵称
      msg: 昵称不能为空。
    admin_password:
      label: 密码
      text: >-
        您需要此密码才能登录。请将其存储在一个安全的位置。
      msg: 密码不能为空。
    admin_email:
      label: 邮箱
      text: 您需要此电子邮件才能登录。
      msg:
        empty: 邮箱不能为空。
        incorrect: 邮箱格式不正确。
    ready_title: 你的答案已经准备好了!
    ready_desc: >-
      如果你想改变更多的设置，请访问<1>管理员部分</1>；在网站菜单中找到它。
    good_luck: "玩得愉快，祝您好运！"
    warn_title: 警告
    warn_desc: >-
      文件<1>config.yaml</1>已存在。如果您需要重置此文件中的任何配置项，请先删除它。
    install_now: 您可以尝试<1>现在安装</1>。
    installed: 已安裝
    installed_desc: >-
      您似乎已经安装过了。要重新安装，请先清除旧的数据库表。
    db_failed: 数据连接异常！
    db_failed_desc: >-
      这或者意味着数据库信息在 <1>config.yaml</1> 文件不正确，或者无法与数据库服务器建立联系。这可能意味着您的主机数据库服务器已关闭。
  page_404:
    desc: "很抱歉，此页面不存在。"
    back_home: 回到主页
  page_50X:
    desc: 服务器遇到了一个错误，无法完成你的请求。
    back_home: 回到主页
  page_maintenance:
    desc: "我们正在进行维护，我们将很快回来。"
  nav_menus:
    dashboard: 后台管理
    contents: 内容管理
    questions: 问题
    answers: 回答
    users: 用户管理
    flags: 举报管理
    settings: 站点设置
    general: 一般
    interface: 界面
    smtp: SMTP
    branding: 品牌
    legal: 法律条款
    write: 撰写
    tos: 服务条款
    privacy: 隐私政策
    seo: SEO
    customize: 自定义
    themes: 主题
    css-html: CSS/HTML
<<<<<<< HEAD
    login: Login
  website_welcome: 欢迎来到 {{site_name}}
=======
    login: 登录
>>>>>>> e4e48ffa
  admin:
    admin_header:
      title: 后台管理
    dashboard:
      title: 后台管理
      welcome: 欢迎来到 {{site_name}} 后台管理！
      site_statistics: 站点统计
      questions: "问题:"
      answers: "回答:"
      comments: "评论:"
      votes: "投票:"
      active_users: "活跃用户:"
      flags: "举报:"
      site_health_status: '健康状态:'
      version: "版本"
      https: "HTTPS:"
      uploading_files: "上传文件:"
      smtp: "SMTP:"
      timezone: "时区："
      system_info: 系统信息
      storage_used: "已用存储空间："
      uptime: "运行时间："
      answer_links: 回答链接
      documents: 文档
      feedback: 用户反馈
      support: 帮助
      review: 审查
      config: 配置
      update_to: 更新到
      latest: 最新版本
      check_failed: 校验失败
      "yes": "是"
      "no": "否"
      not_allowed: 拒绝
      allowed: 允许
      enabled: 已启用
      disabled: 停用
    flags:
      title: 举报
      pending: 等待处理
      completed: 已完成
      flagged: 被举报内容
      created: 创建于
      action: 操作
      review: 审查
    change_modal:
      title: 更改用户状态为...
      btn_cancel: 取消
      btn_submit: 提交
      normal_name: 正常
      normal_desc: 普通用户可以提问和回答。
      suspended_name: 封禁
      suspended_desc: 被封禁的用户将无法登录。
      deleted_name: 删除
      deleted_desc: "删除个人资料和身份验证关联。"
      inactive_name: 不活跃
      inactive_desc: 不活跃的用户必须重新验证邮箱。
      confirm_title: 删除此用户
      confirm_content: 确定要删除此用户？此操作无法撤销！
      confirm_btn: 删除
      msg:
        empty: 请选择一个原因
    status_modal:
      title: "更改 {{ type }} 状态为..."
      normal_name: 正常
      normal_desc: 所有用户都可以访问的普通帖子。
      closed_name: 关闭
      closed_desc: "关闭的问题不能回答，但仍然可以编辑、投票和评论。"
      deleted_name: 删除
      deleted_desc: 获得和丧失的所有信誉积分将被恢复。
      btn_cancel: 取消
      btn_submit: 提交
      btn_next: 下一步
    user_role_modal:
      title: 更改用户状态为...
      btn_cancel: 取消
      btn_submit: 提交
    users:
      title: 用户
      name: 名称
      email: 邮箱
      reputation: 声望
      created_at: 创建时间
      delete_at: 删除时间
      suspend_at: 封禁时间
      status: 状态
      role: 角色
      action: 操作
      change: 更改
      all: 全部
      staff: 工作人员
      inactive: 不活跃
      suspended: 已封禁
      deleted: 已删除
      normal: 正常
      Moderator: 版主
      Admin: 管理员
      User: 用户
      filter:
        placeholder: "按名称筛选，用户：id"
      set_new_password: 设置新密码
      change_status: 更改状态
      change_role: 更改角色
      show_logs: 显示日志
      add_user: 添加用户
      new_password_modal:
        title: 设置新密码
        form:
          fields:
            password:
              label: 密码
              text: 用户将被注销，需要再次登录。
              msg: 密码的长度必须是8-32个字符。
        btn_cancel: 取消
        btn_submit: 提交
      user_modal:
        title: 添加新用户
        form:
          fields:
            display_name:
              label: 昵称
              msg: 昵称的长度必须是4-30个字符。
            email:
              label: 邮箱
              msg: 电子邮箱无效。
            password:
              label: 密码
              msg: 密码的长度必须是8-32个字符。
        btn_cancel: 取消
        btn_submit: 提交
    questions:
      page_title: 问题
      normal: 正常
      closed: 已关闭
      deleted: 已删除
      post: 标题
      votes: 得票数
      answers: 回答数
      created: 创建于
      status: 状态
      action: 操作
      change: 更改
      filter:
        placeholder: "按标题过滤，问题:id"
    answers:
      page_title: 回答
      normal: 正常
      deleted: 已删除
      post: 标题
      votes: 得票数
      created: 创建于
      status: 状态
      action: 操作
      change: 更改
      filter:
        placeholder: "按标题筛选，答案:id"
    general:
      page_title: 一般
      name:
        label: 站点名称
        msg: 不能为空
        text: "站点的名称，作为站点的标题（HTML 的 title 标签）。"
      site_url:
        label: 网站网址
        msg: 网站网址不能为空。
        validate: 请输入一个有效的 URL。
        text: 此网站的地址。
      short_desc:
        label: 简短网站描述(可选)
        msg: 简短网站描述不能为空。
        text: "简短的标语，作为网站主页的标题（Html 的 title 标签）。"
      desc:
        label: 网站描述 (可选)
        msg: 网站描述不能为空。
        text: "使用一句话描述本站，作为网站的描述（Html 的 meta 标签）。"
      contact_email:
        label: 联系人邮箱
        msg: 联系人邮箱不能为空。
        validate: 联系人邮箱无效。
        text: 负责本网站的主要联系人的电子邮件地址。
    interface:
      page_title: 界面
      logo:
        label: Logo (可选)
        msg: 不能为空
        text: 可以上传图片，或者<1>重置</1>为站点标题。
      theme:
        label: 主题
        msg: 不能为空
        text: 选择一个主题
      language:
        label: 界面语言
        msg: 不能为空
        text: 设置用户界面语言，在刷新页面后生效。
      time_zone:
        label: 时区
        msg: 时区不能为空。
        text: 选择一个与您相同时区的城市。
    smtp:
      page_title: SMTP
      from_email:
        label: 发件人地址
        msg: 不能为空
        text: 用于发送邮件的地址。
      from_name:
        label: 发件人名称
        msg: 不能为空
        text: 发件人的名称
      smtp_host:
        label: SMTP 主机
        msg: 不能为空
        text: 邮件服务器
      encryption:
        label: 加密
        msg: 不能为空
        text: 对于大多数服务器而言，SSL 是推荐开启的。
        ssl: SSL
        none: 无加密
      smtp_port:
        label: SMTP 端口
        msg: SMTP 端口必须在 1 ~ 65535 之间。
        text: 邮件服务器的端口号。
      smtp_username:
        label: SMTP 用户名
        msg: 不能为空
      smtp_password:
        label: SMTP 密码
        msg: 不能为空
      test_email_recipient:
        label: 测试邮件收件人
        text: 提供用于接收测试邮件的邮箱地址。
        msg: 地址无效
      smtp_authentication:
        label: 启用身份验证
        title: SMTP身份验证
        msg: 不能为空
        "yes": "是"
        "no": "否"
    branding:
      page_title: 品牌
      logo:
        label: 图标
        msg: 图标不能为空。
        text: 在你的网站左上方的Logo图标。使用一个高度为56，长宽比大于3:1的宽长方形图像。如果留空，将显示网站标题文本。
      mobile_logo:
        label: 移动端图标（可选）
        text: 在你的网站的移动版上使用的标志。使用一个高度为56的宽矩形图像。如果留空，将使用 "Logo"设置中的图像。
      square_icon:
        label: 方形图标
        msg: 方形图标不能为空。
        text: 用作元数据图标的基础的图像。最好是大于512x512。
      favicon:
        label: 收藏夹图标(可选)
        text: 网站的图标。要在 CDN 正常工作，它必须是 png。 将调整大小到32x32。如果留空，将使用“方形图标”。
    legal:
      page_title: 法律条款
      terms_of_service:
        label: 服务条款
        text: "您可以在此添加服务内容的条款。如果您已经在别处托管了文档，请在这里提供完整的URL。"
      privacy_policy:
        label: 隐私条款
        text: "您可以在此添加隐私政策内容。如果您已经在别处托管了文档，请在这里提供完整的URL。"
    write:
      page_title: 编辑
      recommend_tags:
        label: 推荐标签
        text: "请输入以上标签，每行一个标签。"
      required_tag:
        title: 必需的标签
        label: 根据需要设置推荐标签
        text: "每个新问题必须至少有一个推荐标签。"
      reserved_tags:
        label: 保留标签
        text: "保留的标签只能由版主添加到一个帖子中。"
    seo:
      page_title: 搜索引擎优化
      permalink:
        label: 固定链接
        text: 自定义URL结构可以提高可用性，以及你的链接的向前兼容性。
      robots:
        label: robots.txt
        text: 这将永久覆盖任何相关的网站设置。
    themes:
      page_title: 主题
      themes:
        label: 主题
        text: 选择一个现有主题。
      navbar_style:
        label: 导航栏样式
        text: 选择一个现有主题。
      primary_color:
        label: 主色调
        text: 修改您主题使用的颜色
    css_and_html:
      page_title: CSS 与 HTML
      custom_css:
        label: 自定义CSS
        text: 这将在 <link> 之前插入
      head:
        label: 头部
        text: 这将在 </head> 之前插入
      header:
        label: 标题
        text: 这将在 <body> 之前插入
      footer:
        label: 页脚
        text: 这将在 </html> 之前插入
    login:
      page_title: 登录
      membership:
        title: 会员
        label: 允许新注册
        text: 关闭以防止任何人创建新帐户。
      private:
        title: 非公开的
        label: 需要登录
        text: 只有登录用户才能访问这个社区。
  form:
    empty: 不能为空
    invalid: 是无效的
    btn_submit: 保存
    not_found_props: "所需属性 {{ key }} 未找到。"
  page_review:
    review: 评论
    proposed: 提案
    question_edit: 问题编辑
    answer_edit: 回答编辑
    tag_edit: '标签管理: 编辑标签'
    edit_summary: 编辑汇总
    edit_question: 编辑问题
    edit_answer: 编辑回答
    edit_tag: 编辑标签
    empty: 没有剩余的审核任务。
  timeline:
    undeleted: 取消删除
    deleted: 删除
    downvote: 反对
    upvote: 赞同
    accept: 采纳
    cancelled: 已取消
    commented: '评论:'
    rollback: 回滚
    edited: 最后编辑于
    answered: 回答于
    asked: 提问于
    closed: 关闭
    reopened: 重新开启
    created: 创建于
    title: "历史记录"
    tag_title: "时间线"
    show_votes: "显示投票"
    n_or_a: N/A
    title_for_question: "时间线"
    title_for_answer: "{{ title }} 的 {{ author }} 回答时间线"
    title_for_tag: "时间线"
    datetime: 日期时间
    type: 类型
    by: 由
    comment: 评论
    no_data: "空空如也"
  users:
    title: 用户
    users_with_the_most_reputation: 信誉积分最高的用户
    users_with_the_most_vote: 投票最多的用户
    staffs: 我们的社区工作人员
    reputation: 声望值
    votes: 投票

<|MERGE_RESOLUTION|>--- conflicted
+++ resolved
@@ -977,18 +977,14 @@
     customize: 自定义
     themes: 主题
     css-html: CSS/HTML
-<<<<<<< HEAD
-    login: Login
+    login: 登录
   website_welcome: 欢迎来到 {{site_name}}
-=======
-    login: 登录
->>>>>>> e4e48ffa
   admin:
     admin_header:
       title: 后台管理
     dashboard:
       title: 后台管理
-      welcome: 欢迎来到 {{site_name}} 后台管理！
+      welcome: 欢迎来到 Answer 后台管理！
       site_statistics: 站点统计
       questions: "问题:"
       answers: "回答:"
