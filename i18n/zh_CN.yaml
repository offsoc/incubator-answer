--- conflicted
+++ resolved
@@ -585,11 +585,8 @@
     msg:
       empty: 不能为空
   login:
-<<<<<<< HEAD
-=======
     page_title: 欢迎来到 {{site_name}}
     login_to_continue: 登录以继续
->>>>>>> 10b59e0e
     info_sign: 没有账户？<1>注册</1>
     info_login: 已经有一个账户？<1>登录</1>
     agreements: 登录即表示您同意<1>隐私政策</1>和<3>服务条款</3>。
@@ -618,10 +615,7 @@
       msg:
         empty: 邮箱不能为空
   change_email:
-<<<<<<< HEAD
-=======
     page_title: 欢迎来到 {{site_name}}
->>>>>>> 10b59e0e
     btn_cancel: 取消
     btn_update: 更新电子邮件地址
     send_success: >-
@@ -810,10 +804,7 @@
   modal_confirm:
     title: 发生错误...
   account_result:
-<<<<<<< HEAD
-=======
     page_title: 欢迎来到 {{site_name}}
->>>>>>> 10b59e0e
     success: 你的账号已通过验证，即将返回首页。
     link: 返回首页
     invalid: >-
