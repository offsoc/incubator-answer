--- conflicted
+++ resolved
@@ -998,21 +998,11 @@
     votes: 个点赞
     answers: 个回答
     accepted: 已被采纳
-<<<<<<< HEAD
-  page_404:
-    http_error: HTTP 错误 404
-    desc: "很抱歉，此页面不存在。"
-    back_home: 回到主页
-  page_50X:
-    http_error: HTTP 错误 500
-    desc: 服务器遇到了一个错误，无法完成你的请求。
-=======
   page_error:
     http_error: HTTP Error {{ code }}
     desc_403: 你无权访问此页面。
     desc_404: 很抱歉，此页面不存在。
     desc_50X: 服务器遇到了一个错误，无法完成你的请求。
->>>>>>> b1de76e2
     back_home: 回到主页
   page_maintenance:
     desc: "我们正在进行维护，我们将很快回来。"
