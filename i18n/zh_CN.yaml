--- conflicted
+++ resolved
@@ -1728,11 +1728,7 @@
       site_statistics: 站点统计
       questions: "问题:"
       resolved: "已解决:"
-<<<<<<< HEAD
-      unanswered: "未回复:"
-=======
       unanswered: "未回答:"
->>>>>>> 6ae18901
       answers: "回答:"
       comments: "评论:"
       votes: "投票:"
