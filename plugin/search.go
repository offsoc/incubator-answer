package plugin

import (
	"context"
	"github.com/answerdev/answer/internal/entity"
)

type SearchResult struct {
	// ID content ID
	ID string
	// Type content type, example: "answer", "question"
	Type string
}

type SearchContent struct {
	ObjectID    string              `json:"objectID"`
	Title       string              `json:"title"`
	Type        string              `json:"type"`
	Content     string              `json:"content"`
	Answers     int64               `json:"answers"`
	Status      SearchContentStatus `json:"status"`
	Tags        []string            `json:"tags"`
	QuestionID  string              `json:"questionID"`
	UserID      string              `json:"userID"`
	Views       int64               `json:"views"`
	Created     int64               `json:"created"`
	Active      int64               `json:"active"`
	Score       int64               `json:"score"`
	HasAccepted bool                `json:"hasAccepted"`
}

type SearchBasicCond struct {
	// From zero-based page number
	Page int
	// Page size
	PageSize int

	// The keywords for search.
	Words []string
	// TagIDs is a list of tag IDs.
	TagIDs []string
	// The object's owner user ID.
	UserID string
	// The order of the search result.
	Order SearchOrderCond

	// Weathers the question is accepted or not. Only support search question.
	QuestionAccepted SearchAcceptedCond
	// Weathers the answer is accepted or not. Only support search answer.
	AnswerAccepted SearchAcceptedCond

	// Only support search answer.
	QuestionID string

	// greater than or equal to the number of votes.
	VoteAmount int
	// greater than or equal to the number of views.
	ViewAmount int
	// greater than or equal to the number of answers. Only support search question.
	AnswerAmount int
}

type SearchAcceptedCond int
type SearchContentStatus int
type SearchOrderCond string

const (
	AcceptedCondAll SearchAcceptedCond = iota
	AcceptedCondTrue
	AcceptedCondFalse
)

const (
	SearchContentStatusAvailable = 1
	SearchContentStatusDeleted   = 10
)

const (
	SearchNewestOrder    SearchOrderCond = "newest"
	SearchActiveOrder    SearchOrderCond = "active"
	SearchScoreOrder     SearchOrderCond = "score"
	SearchRelevanceOrder SearchOrderCond = "relevance"
)

type Search interface {
	Base
<<<<<<< HEAD
	Description() SearchDesc
=======
	RegisterSyncer(ctx context.Context, syncer SearchSyncer)
>>>>>>> be523167
	SearchContents(ctx context.Context, cond *SearchBasicCond) (res []SearchResult, total int64, err error)
	SearchQuestions(ctx context.Context, cond *SearchBasicCond) (res []SearchResult, total int64, err error)
	SearchAnswers(ctx context.Context, cond *SearchBasicCond) (res []SearchResult, total int64, err error)
	UpdateContent(ctx context.Context, contentID string, content *SearchContent) error
	DeleteContent(ctx context.Context, contentID string) error
}

<<<<<<< HEAD
type SearchDesc struct {
	// A svg icon it wil be display in search result page
	Icon string `json:"icon"`
=======
type SearchSyncer interface {
	GetAnswersPage(ctx context.Context, page, pageSize int) (answerList []*entity.Answer, total int64, err error)
	GetQuestionsPage(ctx context.Context, page, pageSize int) (questionList []*entity.Question, total int64, err error)
>>>>>>> be523167
}

var (
	// CallUserCenter is a function that calls all registered parsers
	CallSearch,
	registerSearch = MakePlugin[Search](false)
)<|MERGE_RESOLUTION|>--- conflicted
+++ resolved
@@ -84,11 +84,8 @@
 
 type Search interface {
 	Base
-<<<<<<< HEAD
 	Description() SearchDesc
-=======
 	RegisterSyncer(ctx context.Context, syncer SearchSyncer)
->>>>>>> be523167
 	SearchContents(ctx context.Context, cond *SearchBasicCond) (res []SearchResult, total int64, err error)
 	SearchQuestions(ctx context.Context, cond *SearchBasicCond) (res []SearchResult, total int64, err error)
 	SearchAnswers(ctx context.Context, cond *SearchBasicCond) (res []SearchResult, total int64, err error)
@@ -96,15 +93,14 @@
 	DeleteContent(ctx context.Context, contentID string) error
 }
 
-<<<<<<< HEAD
 type SearchDesc struct {
 	// A svg icon it wil be display in search result page
 	Icon string `json:"icon"`
-=======
+}
+
 type SearchSyncer interface {
 	GetAnswersPage(ctx context.Context, page, pageSize int) (answerList []*entity.Answer, total int64, err error)
 	GetQuestionsPage(ctx context.Context, page, pageSize int) (questionList []*entity.Question, total int64, err error)
->>>>>>> be523167
 }
 
 var (
