--- conflicted
+++ resolved
@@ -44,20 +44,13 @@
 
 // ActObjectInfo act object info
 type ActObjectInfo struct {
-<<<<<<< HEAD
 	Title       string `json:"title"`
 	ObjectType  string `json:"object_type"`
 	QuestionID  string `json:"question_id"`
 	AnswerID    string `json:"answer_id"`
 	Username    string `json:"username"`
 	DisplayName string `json:"display_name"`
-=======
-	ObjectType      string `json:"object_type"`
-	Title           string `json:"title"`
-	QuestionID      string `json:"question_id"`
-	AnswerID        string `json:"answer_id"`
 	MainTagSlugName string `json:"main_tag_slug_name"`
->>>>>>> 6e8cfb4a
 }
 
 // GetObjectTimelineDetailReq get object timeline detail request
