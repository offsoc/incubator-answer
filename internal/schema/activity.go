package schema

import "github.com/answerdev/answer/internal/base/constant"

// ActivityMsg activity message
type ActivityMsg struct {
	UserID           string                   `json:"user_id"`
	TriggerUserID    int64                    `json:"trigger_user_id"`
	ObjectID         string                   `json:"object_id"`
	OriginalObjectID string                   `json:"original_object_id"`
	ActivityTypeKey  constant.ActivityTypeKey `json:"activity_type_key"`
	RevisionID       string                   `json:"revision_id"`
}

// GetObjectTimelineReq get object timeline request
type GetObjectTimelineReq struct {
	ObjectID string `validate:"omitempty,gt=0,lte=100" form:"object_id"`
	ShowVote bool   `validate:"omitempty" form:"show_vote"`
	UserID   string `json:"-"`
	IsAdmin  bool   `json:"-"`
}

// GetObjectTimelineResp get object timeline response
type GetObjectTimelineResp struct {
	ObjectInfo *ActObjectInfo       `json:"object_info"`
	Timeline   []*ActObjectTimeline `json:"timeline"`
}

// ActObjectTimeline act object timeline
type ActObjectTimeline struct {
	ActivityID      string `json:"activity_id"`
	RevisionID      string `json:"revision_id"`
	CreatedAt       int64  `json:"created_at"`
	ActivityType    string `json:"activity_type"`
	Username        string `json:"username"`
	UserDisplayName string `json:"user_display_name"`
	Comment         string `json:"comment"`
	ObjectID        string `json:"object_id"`
	ObjectType      string `json:"object_type"`
	Cancelled       bool   `json:"cancelled"`
	CancelledAt     int64  `json:"cancelled_at"`
	UserID          string `json:"-"`
}

// ActObjectInfo act object info
type ActObjectInfo struct {
<<<<<<< HEAD
	ObjectType      string `json:"object_type"`
	Title           string `json:"title"`
	QuestionID      string `json:"question_id"`
	AnswerID        string `json:"answer_id"`
	MainTagSlugName string `json:"main_tag_slug_name"`
=======
	Title      string `json:"title"`
	ObjectType string `json:"object_type"`
	QuestionID string `json:"question_id"`
	AnswerID   string `json:"answer_id"`
	Username   string `json:"username"`
>>>>>>> 224b5690
}

// GetObjectTimelineDetailReq get object timeline detail request
type GetObjectTimelineDetailReq struct {
	NewRevisionID string `validate:"required,gt=0,lte=100" form:"new_revision_id"`
	OldRevisionID string `validate:"required,gt=0,lte=100" form:"old_revision_id"`
	UserID        string `json:"-"`
}

// GetObjectTimelineDetailResp get object timeline detail response
type GetObjectTimelineDetailResp struct {
	NewRevision *ObjectTimelineDetail `json:"new_revision"`
	OldRevision *ObjectTimelineDetail `json:"old_revision"`
}

// ObjectTimelineDetail object timeline detail
type ObjectTimelineDetail struct {
	Title           string               `json:"title"`
	Tags            []*ObjectTimelineTag `json:"tags"`
	OriginalText    string               `json:"original_text"`
	SlugName        string               `json:"slug_name"`
	MainTagSlugName string               `json:"main_tag_slug_name"`
}

// ObjectTimelineTag object timeline tags
type ObjectTimelineTag struct {
	SlugName        string `json:"slug_name"`
	DisplayName     string `json:"display_name"`
	MainTagSlugName string `json:"main_tag_slug_name"`
	Recommend       bool   `json:"recommend"`
	Reserved        bool   `json:"reserved"`
}<|MERGE_RESOLUTION|>--- conflicted
+++ resolved
@@ -44,19 +44,12 @@
 
 // ActObjectInfo act object info
 type ActObjectInfo struct {
-<<<<<<< HEAD
 	ObjectType      string `json:"object_type"`
 	Title           string `json:"title"`
 	QuestionID      string `json:"question_id"`
 	AnswerID        string `json:"answer_id"`
 	MainTagSlugName string `json:"main_tag_slug_name"`
-=======
-	Title      string `json:"title"`
-	ObjectType string `json:"object_type"`
-	QuestionID string `json:"question_id"`
-	AnswerID   string `json:"answer_id"`
-	Username   string `json:"username"`
->>>>>>> 224b5690
+	Username        string `json:"username"`
 }
 
 // GetObjectTimelineDetailReq get object timeline detail request
