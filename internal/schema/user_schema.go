package schema

import (
	"encoding/json"

	"github.com/answerdev/answer/internal/base/constant"
	"github.com/answerdev/answer/internal/base/reason"
	"github.com/answerdev/answer/internal/base/validator"
	"github.com/answerdev/answer/internal/entity"
	"github.com/answerdev/answer/pkg/checker"
	"github.com/answerdev/answer/pkg/converter"
	"github.com/answerdev/answer/pkg/gravatar"
	"github.com/jinzhu/copier"
	"github.com/segmentfault/pacman/errors"
)

// UserVerifyEmailReq user verify email request
type UserVerifyEmailReq struct {
	// code
	Code string `validate:"required,gt=0,lte=500" form:"code"`
	// content
	Content string `json:"-"`
}

// GetUserResp get user response
type GetUserResp struct {
	// user id
	ID string `json:"id"`
	// create time
	CreatedAt int64 `json:"created_at"`
	// last login date
	LastLoginDate int64 `json:"last_login_date"`
	// username
	Username string `json:"username"`
	// email
	EMail string `json:"e_mail"`
	// mail status(1 pass 2 to be verified)
	MailStatus int `json:"mail_status"`
	// notice status(1 on 2off)
	NoticeStatus int `json:"notice_status"`
	// follow count
	FollowCount int `json:"follow_count"`
	// answer count
	AnswerCount int `json:"answer_count"`
	// question count
	QuestionCount int `json:"question_count"`
	// rank
	Rank int `json:"rank"`
	// authority group
	AuthorityGroup int `json:"authority_group"`
	// display name
	DisplayName string `json:"display_name"`
	// avatar
	Avatar string `json:"avatar"`
	// mobile
	Mobile string `json:"mobile"`
	// bio markdown
	Bio string `json:"bio"`
	// bio html
	BioHTML string `json:"bio_html"`
	// website
	Website string `json:"website"`
	// location
	Location string `json:"location"`
	// ip info
	IPInfo string `json:"ip_info"`
	// language
	Language string `json:"language"`
	// access token
	AccessToken string `json:"access_token"`
	// role id
	RoleID int `json:"role_id"`
	// user status
	Status string `json:"status"`
	// user have password
	HavePassword bool `json:"have_password"`
}

func (r *GetUserResp) GetFromUserEntity(userInfo *entity.User) {
	_ = copier.Copy(r, userInfo)
	r.Avatar = FormatAvatarInfo(userInfo.Avatar, userInfo.EMail)
	r.CreatedAt = userInfo.CreatedAt.Unix()
	r.LastLoginDate = userInfo.LastLoginDate.Unix()
	statusShow, ok := UserStatusShow[userInfo.Status]
	if ok {
		r.Status = statusShow
	}
	r.HavePassword = len(userInfo.Pass) > 0
}

type GetUserToSetShowResp struct {
	*GetUserResp
	Avatar       *AvatarInfo `json:"avatar"`
	HavePassword bool        `json:"have_password"`
}

func (r *GetUserToSetShowResp) GetFromUserEntity(userInfo *entity.User) {
	_ = copier.Copy(r, userInfo)
	r.CreatedAt = userInfo.CreatedAt.Unix()
	r.LastLoginDate = userInfo.LastLoginDate.Unix()
	statusShow, ok := UserStatusShow[userInfo.Status]
	if ok {
		r.Status = statusShow
	}
	avatarInfo := &AvatarInfo{}
	_ = json.Unmarshal([]byte(userInfo.Avatar), avatarInfo)
	if constant.DefaultAvatar == "gravatar" && avatarInfo.Type == "" {
		avatarInfo.Type = "gravatar"
		avatarInfo.Gravatar = gravatar.GetAvatarURL(userInfo.EMail)
	}
	// if json.Unmarshal Error avatarInfo.Type is Empty
	r.Avatar = avatarInfo
}

<<<<<<< HEAD
const (
	AvatarTypeDefault  = "default"
	AvatarTypeGravatar = "gravatar"
	AvatarTypeCustom   = "custom"
)

func FormatAvatarInfo(avatarJson string) string {
=======
func FormatAvatarInfo(avatarJson, email string) (res string) {
	defer func() {
		if constant.DefaultAvatar == "gravatar" && len(res) == 0 {
			res = gravatar.GetAvatarURL(email)
		}
	}()

>>>>>>> f4212e2c
	if avatarJson == "" {
		return ""
	}
	avatarInfo := &AvatarInfo{}
	err := json.Unmarshal([]byte(avatarJson), avatarInfo)
	if err != nil {
		return ""
	}
	switch avatarInfo.Type {
	case AvatarTypeGravatar:
		return avatarInfo.Gravatar
	case AvatarTypeCustom:
		return avatarInfo.Custom
	default:
		return ""
	}
}

// GetUserStatusResp get user status info
type GetUserStatusResp struct {
	// user status
	Status string `json:"status"`
}

// GetOtherUserInfoByUsernameResp get user response
type GetOtherUserInfoByUsernameResp struct {
	// user id
	ID string `json:"id"`
	// create time
	CreatedAt int64 `json:"created_at"`
	// last login date
	LastLoginDate int64 `json:"last_login_date"`
	// username
	Username string `json:"username"`
	// email
	// follow count
	FollowCount int `json:"follow_count"`
	// answer count
	AnswerCount int `json:"answer_count"`
	// question count
	QuestionCount int `json:"question_count"`
	// rank
	Rank int `json:"rank"`
	// display name
	DisplayName string `json:"display_name"`
	// avatar
	Avatar string `json:"avatar"`
	// mobile
	Mobile string `json:"mobile"`
	// bio markdown
	Bio string `json:"bio"`
	// bio html
	BioHTML string `json:"bio_html"`
	// website
	Website string `json:"website"`
	// location
	Location  string `json:"location"`
	Status    string `json:"status"`
	StatusMsg string `json:"status_msg,omitempty"`
}

func (r *GetOtherUserInfoByUsernameResp) GetFromUserEntity(userInfo *entity.User) {
	_ = copier.Copy(r, userInfo)
	Avatar := FormatAvatarInfo(userInfo.Avatar, userInfo.EMail)
	r.Avatar = Avatar

	r.CreatedAt = userInfo.CreatedAt.Unix()
	r.LastLoginDate = userInfo.LastLoginDate.Unix()
	statusShow, ok := UserStatusShow[userInfo.Status]
	if ok {
		r.Status = statusShow
	}
	if userInfo.MailStatus == entity.EmailStatusToBeVerified {
		statusMsgShow, ok := UserStatusShowMsg[11]
		if ok {
			r.StatusMsg = statusMsgShow
		}
	} else {
		statusMsgShow, ok := UserStatusShowMsg[userInfo.Status]
		if ok {
			r.StatusMsg = statusMsgShow
		}
	}
}

const (
	MailStatePass   = 1
	MailStateVerifi = 2

	NoticeStatusOn  = 1
	NoticeStatusOff = 2

	ActionRecordTypeLogin    = "login"
	ActionRecordTypeEmail    = "e_mail"
	ActionRecordTypeFindPass = "find_pass"
)

var UserStatusShow = map[int]string{
	1:  "normal",
	9:  "forbidden",
	10: "deleted",
}

var UserStatusShowMsg = map[int]string{
	1:  "",
	9:  "<strong>This user was suspended forever.</strong> This user doesn’t meet a community guideline.",
	10: "This user was deleted.",
	11: "This user is inactive.",
}

// EmailLogin
type UserEmailLogin struct {
	Email       string `validate:"required,email,gt=0,lte=500" json:"e_mail"` // e_mail
	Pass        string `validate:"required,gte=8,lte=32" json:"pass"`         // password
	CaptchaID   string `json:"captcha_id"`                                    // captcha_id
	CaptchaCode string `json:"captcha_code"`                                  // captcha_code
}

// UserRegisterReq user register request
type UserRegisterReq struct {
	// name
	Name string `validate:"required,gt=3,lte=30" json:"name"`
	// email
	Email string `validate:"required,email,gt=0,lte=500" json:"e_mail" `
	// password
	Pass        string `validate:"required,gte=8,lte=32" json:"pass"`
	IP          string `json:"-" `
	CaptchaID   string `json:"captcha_id"`   // captcha_id
	CaptchaCode string `json:"captcha_code"` // captcha_code
}

func (u *UserRegisterReq) Check() (errFields []*validator.FormErrorField, err error) {
	// TODO i18n
	err = checker.CheckPassword(8, 32, 0, u.Pass)
	if err != nil {
		errField := &validator.FormErrorField{
			ErrorField: "pass",
			ErrorMsg:   err.Error(),
		}
		errFields = append(errFields, errField)
		return errFields, err
	}
	return nil, nil
}

// UserModifyPassWordRequest
type UserModifyPassWordRequest struct {
	OldPass string `validate:"omitempty,gte=8,lte=32" json:"old_pass"`
	Pass    string `validate:"required,gte=8,lte=32" json:"pass"`
	UserID  string `json:"-"`
}

func (u *UserModifyPassWordRequest) Check() (errFields []*validator.FormErrorField, err error) {
	// TODO i18n
	err = checker.CheckPassword(8, 32, 0, u.Pass)
	if err != nil {
		errField := &validator.FormErrorField{
			ErrorField: "pass",
			ErrorMsg:   err.Error(),
		}
		errFields = append(errFields, errField)
		return errFields, err
	}
	return nil, nil
}

type UpdateInfoRequest struct {
	// display_name
	DisplayName string `validate:"required,gt=0,lte=30" json:"display_name"`
	// username
	Username string `validate:"omitempty,gt=3,lte=30" json:"username"`
	// avatar
	Avatar AvatarInfo `json:"avatar"`
	// bio
	Bio string `validate:"omitempty,gt=0,lte=4096" json:"bio"`
	// bio
	BioHTML string `json:"-"`
	// website
	Website string `validate:"omitempty,gt=0,lte=500" json:"website"`
	// location
	Location string `validate:"omitempty,gt=0,lte=100" json:"location"`
	// user id
	UserID string `json:"-" `
}

type AvatarInfo struct {
	Type     string `validate:"omitempty,gt=0,lte=100"  json:"type"`
	Gravatar string `validate:"omitempty,gt=0,lte=200"  json:"gravatar"`
	Custom   string `validate:"omitempty,gt=0,lte=200"  json:"custom"`
}

func (req *UpdateInfoRequest) Check() (errFields []*validator.FormErrorField, err error) {
	if len(req.Username) > 0 {
		if checker.IsInvalidUsername(req.Username) {
			errField := &validator.FormErrorField{
				ErrorField: "username",
				ErrorMsg:   reason.UsernameInvalid,
			}
			errFields = append(errFields, errField)
			return errFields, errors.BadRequest(reason.UsernameInvalid)
		}
	}
	req.BioHTML = converter.Markdown2BasicHTML(req.Bio)
	return nil, nil
}

// UpdateUserInterfaceRequest update user interface request
type UpdateUserInterfaceRequest struct {
	// language
	Language string `validate:"required,gt=1,lte=100" json:"language"`
	// user id
	UserId string `json:"-" `
}

type UserRetrievePassWordRequest struct {
	Email       string `validate:"required,email,gt=0,lte=500" json:"e_mail" ` // e_mail
	CaptchaID   string `json:"captcha_id" `                                    // captcha_id
	CaptchaCode string `json:"captcha_code" `                                  // captcha_code
}

type UserRePassWordRequest struct {
	Code    string `validate:"required,gt=0,lte=100" json:"code" ` // code
	Pass    string `validate:"required,gt=0,lte=32" json:"pass" `  // Password
	Content string `json:"-"`
}

func (u *UserRePassWordRequest) Check() (errFields []*validator.FormErrorField, err error) {
	// TODO i18n
	err = checker.CheckPassword(8, 32, 0, u.Pass)
	if err != nil {
		errField := &validator.FormErrorField{
			ErrorField: "pass",
			ErrorMsg:   err.Error(),
		}
		errFields = append(errFields, errField)
		return errFields, err
	}
	return nil, nil
}

type UserNoticeSetRequest struct {
	NoticeSwitch bool   `json:"notice_switch"`
	UserID       string `json:"-"`
}

type UserNoticeSetResp struct {
	NoticeSwitch bool `json:"notice_switch"`
}

type ActionRecordReq struct {
	// action
	Action string `validate:"required,oneof=login e_mail find_pass" form:"action"`
	IP     string `json:"-"`
}

type ActionRecordResp struct {
	CaptchaID  string `json:"captcha_id"`
	CaptchaImg string `json:"captcha_img"`
	Verify     bool   `json:"verify"`
}

type UserBasicInfo struct {
	ID          string `json:"id"`           // user_id
	Username    string `json:"username" `    // name
	Rank        int    `json:"rank" `        // rank
	DisplayName string `json:"display_name"` // display_name
	Avatar      string `json:"avatar" `      // avatar
	Website     string `json:"website" `     // website
	Location    string `json:"location" `    // location
	IPInfo      string `json:"ip_info"`      // ip info
	Status      string `json:"status"`       // status
}

type GetOtherUserInfoByUsernameReq struct {
	Username string `validate:"required,gt=0,lte=500" form:"username"`
}

type GetOtherUserInfoResp struct {
	Info *GetOtherUserInfoByUsernameResp `json:"info"`
}

type UserChangeEmailSendCodeReq struct {
	UserVerifyEmailSendReq
	Email  string `validate:"required,email,gt=0,lte=500" json:"e_mail"`
	UserID string `json:"-"`
}

type UserChangeEmailVerifyReq struct {
	Code    string `validate:"required,gt=0,lte=500" json:"code"`
	Content string `json:"-"`
}

type UserVerifyEmailSendReq struct {
	CaptchaID   string `validate:"omitempty,gt=0,lte=500" json:"captcha_id"`
	CaptchaCode string `validate:"omitempty,gt=0,lte=500" json:"captcha_code"`
}

// UserRankingResp user ranking response
type UserRankingResp struct {
	UsersWithTheMostReputation []*UserRankingSimpleInfo `json:"users_with_the_most_reputation"`
	UsersWithTheMostVote       []*UserRankingSimpleInfo `json:"users_with_the_most_vote"`
	Staffs                     []*UserRankingSimpleInfo `json:"staffs"`
}

// UserRankingSimpleInfo user ranking simple info
type UserRankingSimpleInfo struct {
	// username
	Username string `json:"username"`
	// rank
	Rank int `json:"rank"`
	// vote
	VoteCount int `json:"vote_count"`
	// display name
	DisplayName string `json:"display_name"`
	// avatar
	Avatar string `json:"avatar"`
}

// UserUnsubscribeEmailNotificationReq user unsubscribe email notification request
type UserUnsubscribeEmailNotificationReq struct {
	Code    string `validate:"required,gt=0,lte=500" json:"code"`
	Content string `json:"-"`
}<|MERGE_RESOLUTION|>--- conflicted
+++ resolved
@@ -112,15 +112,12 @@
 	r.Avatar = avatarInfo
 }
 
-<<<<<<< HEAD
 const (
 	AvatarTypeDefault  = "default"
 	AvatarTypeGravatar = "gravatar"
 	AvatarTypeCustom   = "custom"
 )
 
-func FormatAvatarInfo(avatarJson string) string {
-=======
 func FormatAvatarInfo(avatarJson, email string) (res string) {
 	defer func() {
 		if constant.DefaultAvatar == "gravatar" && len(res) == 0 {
@@ -128,7 +125,6 @@
 		}
 	}()
 
->>>>>>> f4212e2c
 	if avatarJson == "" {
 		return ""
 	}
