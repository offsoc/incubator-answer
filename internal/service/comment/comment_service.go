package comment

import (
	"context"

	"github.com/answerdev/answer/internal/base/constant"
	"github.com/answerdev/answer/internal/base/pager"
	"github.com/answerdev/answer/internal/base/reason"
	"github.com/answerdev/answer/internal/entity"
	"github.com/answerdev/answer/internal/schema"
	"github.com/answerdev/answer/internal/service/activity_common"
	"github.com/answerdev/answer/internal/service/activity_queue"
	"github.com/answerdev/answer/internal/service/comment_common"
	"github.com/answerdev/answer/internal/service/notice_queue"
	"github.com/answerdev/answer/internal/service/object_info"
	"github.com/answerdev/answer/internal/service/permission"
	usercommon "github.com/answerdev/answer/internal/service/user_common"
	"github.com/jinzhu/copier"
	"github.com/segmentfault/pacman/errors"
	"github.com/segmentfault/pacman/log"
)

// CommentRepo comment repository
type CommentRepo interface {
	AddComment(ctx context.Context, comment *entity.Comment) (err error)
	RemoveComment(ctx context.Context, commentID string) (err error)
	UpdateComment(ctx context.Context, comment *entity.Comment) (err error)
	GetComment(ctx context.Context, commentID string) (comment *entity.Comment, exist bool, err error)
	GetCommentPage(ctx context.Context, commentQuery *CommentQuery) (
		comments []*entity.Comment, total int64, err error)
}

// CommentService user service
type CommentService struct {
	commentRepo       CommentRepo
	commentCommonRepo comment_common.CommentCommonRepo
	userCommon        *usercommon.UserCommon
	voteCommon        activity_common.VoteRepo
	objectInfoService *object_info.ObjService
}

type CommentQuery struct {
	pager.PageCond
	// object id
	ObjectID string
	// query condition
	QueryCond string
	// user id
	UserID string
}

func (c *CommentQuery) GetOrderBy() string {
	if c.QueryCond == "vote" {
		return "vote_count DESC,created_at ASC"
	}
	if c.QueryCond == "created_at" {
		return "created_at DESC"
	}
	return "created_at ASC"
}

// NewCommentService new comment service
func NewCommentService(
	commentRepo CommentRepo,
	commentCommonRepo comment_common.CommentCommonRepo,
	userCommon *usercommon.UserCommon,
	objectInfoService *object_info.ObjService,
	voteCommon activity_common.VoteRepo) *CommentService {
	return &CommentService{
		commentRepo:       commentRepo,
		commentCommonRepo: commentCommonRepo,
		userCommon:        userCommon,
		voteCommon:        voteCommon,
		objectInfoService: objectInfoService,
	}
}

// AddComment add comment
func (cs *CommentService) AddComment(ctx context.Context, req *schema.AddCommentReq) (
	resp *schema.GetCommentResp, err error) {
	comment := &entity.Comment{}
	_ = copier.Copy(comment, req)
	comment.Status = entity.CommentStatusAvailable

	// add question id
	objInfo, err := cs.objectInfoService.GetInfo(ctx, req.ObjectID)
	if err != nil {
		return nil, err
	}
	if objInfo.ObjectType == constant.QuestionObjectType || objInfo.ObjectType == constant.AnswerObjectType {
		comment.QuestionID = objInfo.QuestionID
	}

	if len(req.ReplyCommentID) > 0 {
		replyComment, exist, err := cs.commentCommonRepo.GetComment(ctx, req.ReplyCommentID)
		if err != nil {
			return nil, err
		}
		if !exist {
			return nil, errors.BadRequest(reason.CommentNotFound)
		}
		comment.SetReplyUserID(replyComment.UserID)
		comment.SetReplyCommentID(replyComment.ID)
	} else {
		comment.SetReplyUserID("")
		comment.SetReplyCommentID("")
	}

	err = cs.commentRepo.AddComment(ctx, comment)
	if err != nil {
		return nil, err
	}

	if objInfo.ObjectType == constant.QuestionObjectType {
		cs.notificationQuestionComment(ctx, objInfo.ObjectCreatorUserID, comment.ID, req.UserID)
	} else if objInfo.ObjectType == constant.AnswerObjectType {
		cs.notificationAnswerComment(ctx, objInfo.ObjectCreatorUserID, comment.ID, req.UserID)
	}
	if len(req.MentionUsernameList) > 0 {
		cs.notificationMention(ctx, req.MentionUsernameList, comment.ID, req.UserID)
	}

	resp = &schema.GetCommentResp{}
	resp.SetFromComment(comment)
	resp.MemberActions = permission.GetCommentPermission(ctx, req.UserID, resp.UserID, req.CanEdit, req.CanDelete)

	// get reply user info
	if len(resp.ReplyUserID) > 0 {
		replyUser, exist, err := cs.userCommon.GetUserBasicInfoByID(ctx, resp.ReplyUserID)
		if err != nil {
			return nil, err
		}
		if exist {
			resp.ReplyUsername = replyUser.Username
			resp.ReplyUserDisplayName = replyUser.DisplayName
			resp.ReplyUserStatus = replyUser.Status
		}
		cs.notificationCommentReply(ctx, replyUser.ID, objInfo.QuestionID, req.UserID)
	}

	// get user info
	userInfo, exist, err := cs.userCommon.GetUserBasicInfoByID(ctx, resp.UserID)
	if err != nil {
		return nil, err
	}
	if exist {
		resp.Username = userInfo.Username
		resp.UserDisplayName = userInfo.DisplayName
		resp.UserAvatar = userInfo.Avatar
		resp.UserStatus = userInfo.Status
	}

	activityMsg := &schema.ActivityMsg{
		UserID:           comment.UserID,
		ObjectID:         comment.ID,
		OriginalObjectID: req.ObjectID,
		ActivityTypeKey:  constant.ActQuestionCommented,
	}
	switch objInfo.ObjectType {
	case constant.QuestionObjectType:
		activityMsg.ActivityTypeKey = constant.ActQuestionCommented
	case constant.AnswerObjectType:
		activityMsg.ActivityTypeKey = constant.ActAnswerCommented
	}
	activity_queue.AddActivity(activityMsg)
	return resp, nil
}

// RemoveComment delete comment
func (cs *CommentService) RemoveComment(ctx context.Context, req *schema.RemoveCommentReq) (err error) {
	if err := cs.checkCommentWhetherOwner(ctx, req.UserID, req.CommentID); err != nil {
		return err
	}
	return cs.commentRepo.RemoveComment(ctx, req.CommentID)
}

// UpdateComment update comment
func (cs *CommentService) UpdateComment(ctx context.Context, req *schema.UpdateCommentReq) (err error) {
	if err := cs.checkCommentWhetherOwner(ctx, req.UserID, req.CommentID); err != nil {
		return err
	}
	comment := &entity.Comment{}
	_ = copier.Copy(comment, req)
	comment.ID = req.CommentID
	return cs.commentRepo.UpdateComment(ctx, comment)
}

// GetComment get comment one
func (cs *CommentService) GetComment(ctx context.Context, req *schema.GetCommentReq) (resp *schema.GetCommentResp, err error) {
	comment, exist, err := cs.commentCommonRepo.GetComment(ctx, req.ID)
	if err != nil {
		return
	}
	if !exist {
		return nil, errors.BadRequest(reason.UnknownError)
	}

	resp = &schema.GetCommentResp{
		CommentID:      comment.ID,
		CreatedAt:      comment.CreatedAt.Unix(),
		UserID:         comment.UserID,
		ReplyUserID:    comment.GetReplyUserID(),
		ReplyCommentID: comment.GetReplyCommentID(),
		ObjectID:       comment.ObjectID,
		VoteCount:      comment.VoteCount,
		OriginalText:   comment.OriginalText,
		ParsedText:     comment.ParsedText,
	}

	// get comment user info
	if len(resp.UserID) > 0 {
		commentUser, exist, err := cs.userCommon.GetUserBasicInfoByID(ctx, resp.UserID)
		if err != nil {
			return nil, err
		}
		if exist {
			resp.Username = commentUser.Username
			resp.UserDisplayName = commentUser.DisplayName
			resp.UserAvatar = commentUser.Avatar
			resp.UserStatus = commentUser.Status
		}
	}

	// get reply user info
	if len(resp.ReplyUserID) > 0 {
		replyUser, exist, err := cs.userCommon.GetUserBasicInfoByID(ctx, resp.ReplyUserID)
		if err != nil {
			return nil, err
		}
		if exist {
			resp.ReplyUsername = replyUser.Username
			resp.ReplyUserDisplayName = replyUser.DisplayName
			resp.ReplyUserStatus = replyUser.Status
		}
	}

	// check if current user vote this comment
	resp.IsVote = cs.checkIsVote(ctx, req.UserID, resp.CommentID)

	resp.MemberActions = permission.GetCommentPermission(ctx, req.UserID, resp.UserID, req.CanEdit, req.CanDelete)
	return resp, nil
}

// GetCommentWithPage get comment list page
func (cs *CommentService) GetCommentWithPage(ctx context.Context, req *schema.GetCommentWithPageReq) (
	pageModel *pager.PageModel, err error) {
	dto := &CommentQuery{
		PageCond:  pager.PageCond{Page: req.Page, PageSize: req.PageSize},
		ObjectID:  req.ObjectID,
		QueryCond: req.QueryCond,
	}
	commentList, total, err := cs.commentRepo.GetCommentPage(ctx, dto)
	if err != nil {
		return nil, err
	}
	resp := make([]*schema.GetCommentResp, 0)
	for _, comment := range commentList {
		commentResp, err := cs.convertCommentEntity2Resp(ctx, req.UserID, comment)
		if err != nil {
			return nil, err
		}
		resp = append(resp, commentResp)
	}

	// if user request the specific comment, add it if not exist.
	if len(req.CommentID) > 0 {
		commentExist := false
		for _, t := range resp {
			if t.CommentID == req.CommentID {
				commentExist = true
				break
			}
		}
		if !commentExist {
			comment, exist, err := cs.commentCommonRepo.GetComment(ctx, req.CommentID)
			if err != nil {
				return nil, err
			}
			if exist {
				commentResp, err := cs.convertCommentEntity2Resp(ctx, req.UserID, comment)
				if err != nil {
					return nil, err
				}
				resp = append(resp, commentResp)
			}
		}
	}
	return pager.NewPageModel(total, resp), nil
}

func (cs *CommentService) convertCommentEntity2Resp(ctx context.Context, userID string, comment *entity.Comment) (
	commentResp *schema.GetCommentResp, err error) {
	commentResp = &schema.GetCommentResp{
		CommentID:      comment.ID,
		CreatedAt:      comment.CreatedAt.Unix(),
		UserID:         comment.UserID,
		ReplyUserID:    comment.GetReplyUserID(),
		ReplyCommentID: comment.GetReplyCommentID(),
		ObjectID:       comment.ObjectID,
		VoteCount:      comment.VoteCount,
		OriginalText:   comment.OriginalText,
		ParsedText:     comment.ParsedText,
	}

<<<<<<< HEAD
		commentResp.MemberActions = permission.GetCommentPermission(ctx, req.UserID, commentResp.UserID, req.CanEdit, req.CanDelete)
		resp = append(resp, commentResp)
=======
	// get comment user info
	if len(commentResp.UserID) > 0 {
		commentUser, exist, err := cs.userCommon.GetUserBasicInfoByID(ctx, commentResp.UserID)
		if err != nil {
			return nil, err
		}
		if exist {
			commentResp.Username = commentUser.Username
			commentResp.UserDisplayName = commentUser.DisplayName
			commentResp.UserAvatar = commentUser.Avatar
			commentResp.UserStatus = commentUser.Status
		}
>>>>>>> f693077a
	}

	// get reply user info
	if len(commentResp.ReplyUserID) > 0 {
		replyUser, exist, err := cs.userCommon.GetUserBasicInfoByID(ctx, commentResp.ReplyUserID)
		if err != nil {
			return nil, err
		}
		if exist {
			commentResp.ReplyUsername = replyUser.Username
			commentResp.ReplyUserDisplayName = replyUser.DisplayName
			commentResp.ReplyUserStatus = replyUser.Status
		}
	}

	// check if current user vote this comment
	commentResp.IsVote = cs.checkIsVote(ctx, userID, commentResp.CommentID)

	commentResp.MemberActions = permission.GetCommentPermission(userID, commentResp.UserID)
	return commentResp, nil
}

func (cs *CommentService) checkCommentWhetherOwner(ctx context.Context, userID, commentID string) error {
	// check comment if user self
	comment, exist, err := cs.commentCommonRepo.GetComment(ctx, commentID)
	if err != nil {
		return err
	}
	if !exist {
		return errors.BadRequest(reason.CommentNotFound)
	}
	if comment.UserID != userID {
		return errors.BadRequest(reason.CommentEditWithoutPermission)
	}
	return nil
}

func (cs *CommentService) checkIsVote(ctx context.Context, userID, commentID string) (isVote bool) {
	status := cs.voteCommon.GetVoteStatus(ctx, commentID, userID)
	return len(status) > 0
}

// GetCommentPersonalWithPage get personal comment list page
func (cs *CommentService) GetCommentPersonalWithPage(ctx context.Context, req *schema.GetCommentPersonalWithPageReq) (
	pageModel *pager.PageModel, err error) {
	if len(req.Username) > 0 {
		userInfo, exist, err := cs.userCommon.GetUserBasicInfoByUserName(ctx, req.Username)
		if err != nil {
			return nil, err
		}
		if !exist {
			return nil, errors.BadRequest(reason.UserNotFound)
		}
		req.UserID = userInfo.ID
	}
	if len(req.UserID) == 0 {
		return nil, errors.BadRequest(reason.UserNotFound)
	}

	dto := &CommentQuery{
		PageCond:  pager.PageCond{Page: req.Page, PageSize: req.PageSize},
		UserID:    req.UserID,
		QueryCond: "created_at",
	}
	commentList, total, err := cs.commentRepo.GetCommentPage(ctx, dto)
	if err != nil {
		return nil, err
	}
	resp := make([]*schema.GetCommentPersonalWithPageResp, 0)
	for _, comment := range commentList {
		commentResp := &schema.GetCommentPersonalWithPageResp{
			CommentID: comment.ID,
			CreatedAt: comment.CreatedAt.Unix(),
			ObjectID:  comment.ObjectID,
			Content:   comment.ParsedText, // todo trim
		}
		if len(comment.ObjectID) > 0 {
			objInfo, err := cs.objectInfoService.GetInfo(ctx, comment.ObjectID)
			if err != nil {
				log.Error(err)
			} else {
				commentResp.ObjectType = objInfo.ObjectType
				commentResp.Title = objInfo.Title
				commentResp.QuestionID = objInfo.QuestionID
				commentResp.AnswerID = objInfo.AnswerID
			}
		}
		resp = append(resp, commentResp)
	}
	return pager.NewPageModel(total, resp), nil
}

func (cs *CommentService) notificationQuestionComment(ctx context.Context, questionUserID, commentID, commentUserID string) {
	msg := &schema.NotificationMsg{
		ReceiverUserID: questionUserID,
		TriggerUserID:  commentUserID,
		Type:           schema.NotificationTypeInbox,
		ObjectID:       commentID,
	}
	msg.ObjectType = constant.CommentObjectType
	msg.NotificationAction = constant.CommentQuestion
	notice_queue.AddNotification(msg)
}

func (cs *CommentService) notificationAnswerComment(ctx context.Context, answerUserID, commentID, commentUserID string) {
	msg := &schema.NotificationMsg{
		ReceiverUserID: answerUserID,
		TriggerUserID:  commentUserID,
		Type:           schema.NotificationTypeInbox,
		ObjectID:       commentID,
	}
	msg.ObjectType = constant.CommentObjectType
	msg.NotificationAction = constant.CommentAnswer
	notice_queue.AddNotification(msg)
}

func (cs *CommentService) notificationCommentReply(ctx context.Context, replyUserID, commentID, commentUserID string) {
	msg := &schema.NotificationMsg{
		ReceiverUserID: replyUserID,
		TriggerUserID:  commentUserID,
		Type:           schema.NotificationTypeInbox,
		ObjectID:       commentID,
	}
	msg.ObjectType = constant.CommentObjectType
	msg.NotificationAction = constant.ReplyToYou
	notice_queue.AddNotification(msg)
}

func (cs *CommentService) notificationMention(ctx context.Context, mentionUsernameList []string, commentID, commentUserID string) {
	for _, username := range mentionUsernameList {
		userInfo, exist, err := cs.userCommon.GetUserBasicInfoByUserName(ctx, username)
		if err != nil {
			log.Error(err)
			continue
		}
		if exist {
			msg := &schema.NotificationMsg{
				ReceiverUserID: userInfo.ID,
				TriggerUserID:  commentUserID,
				Type:           schema.NotificationTypeInbox,
				ObjectID:       commentID,
			}
			msg.ObjectType = constant.CommentObjectType
			msg.NotificationAction = constant.MentionYou
			notice_queue.AddNotification(msg)
		}
	}
}<|MERGE_RESOLUTION|>--- conflicted
+++ resolved
@@ -302,10 +302,6 @@
 		ParsedText:     comment.ParsedText,
 	}
 
-<<<<<<< HEAD
-		commentResp.MemberActions = permission.GetCommentPermission(ctx, req.UserID, commentResp.UserID, req.CanEdit, req.CanDelete)
-		resp = append(resp, commentResp)
-=======
 	// get comment user info
 	if len(commentResp.UserID) > 0 {
 		commentUser, exist, err := cs.userCommon.GetUserBasicInfoByID(ctx, commentResp.UserID)
@@ -318,7 +314,6 @@
 			commentResp.UserAvatar = commentUser.Avatar
 			commentResp.UserStatus = commentUser.Status
 		}
->>>>>>> f693077a
 	}
 
 	// get reply user info
