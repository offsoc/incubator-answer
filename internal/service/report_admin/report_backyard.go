--- conflicted
+++ resolved
@@ -3,14 +3,10 @@
 import (
 	"context"
 
-<<<<<<< HEAD
+	"github.com/answerdev/answer/internal/base/handler"
+	configrepo "github.com/answerdev/answer/internal/repo/config"
 	"github.com/answerdev/answer/internal/service/config"
 	"github.com/answerdev/answer/internal/service/object_info"
-=======
-	"github.com/answerdev/answer/internal/base/handler"
-	"github.com/answerdev/answer/internal/repo/config"
-	configrepo "github.com/answerdev/answer/internal/service/config"
->>>>>>> f800076f
 	"github.com/answerdev/answer/pkg/htmltext"
 	"github.com/segmentfault/pacman/log"
 
@@ -36,12 +32,8 @@
 	questionRepo      questioncommon.QuestionRepo
 	commentCommonRepo comment_common.CommentCommonRepo
 	reportHandle      *report_handle_admin.ReportHandle
-<<<<<<< HEAD
 	configRepo        config.ConfigRepo
 	objectInfoService *object_info.ObjService
-=======
-	configRepo        configrepo.ConfigRepo
->>>>>>> f800076f
 }
 
 // NewReportAdminService new report service
@@ -52,12 +44,8 @@
 	questionRepo questioncommon.QuestionRepo,
 	commentCommonRepo comment_common.CommentCommonRepo,
 	reportHandle *report_handle_admin.ReportHandle,
-<<<<<<< HEAD
 	configRepo config.ConfigRepo,
 	objectInfoService *object_info.ObjService) *ReportAdminService {
-=======
-	configRepo configrepo.ConfigRepo) *ReportAdminService {
->>>>>>> f800076f
 	return &ReportAdminService{
 		reportRepo:        reportRepo,
 		commonUser:        commonUser,
@@ -150,26 +138,20 @@
 	return
 }
 
-<<<<<<< HEAD
 func (rs *ReportAdminService) decorateReportResp(ctx context.Context, resp *schema.GetReportListPageResp) {
+	lang := handler.GetLangByCtx(ctx)
 	objectInfo, err := rs.objectInfoService.GetInfo(ctx, resp.ObjectID)
 	if err != nil {
 		log.Error(err)
 		return
 	}
-=======
-func (rs *ReportAdminService) parseObject(ctx context.Context, resp *[]*schema.GetReportListPageResp) {
-	lang := handler.GetLangByCtx(ctx)
-	var (
-		res = *resp
-	)
->>>>>>> f800076f
 
 	resp.QuestionID = objectInfo.QuestionID
 	resp.AnswerID = objectInfo.AnswerID
 	resp.CommentID = objectInfo.CommentID
 	resp.Title = objectInfo.Title
 	resp.Excerpt = htmltext.FetchExcerpt(objectInfo.Content, "...", 240)
+	resp.Reason.Translate(configrepo.ID2KeyMapping[resp.ReportType], lang)
 
 	if resp.ReportType > 0 {
 		resp.Reason = &schema.ReasonItem{ReasonType: resp.ReportType}
@@ -177,79 +159,13 @@
 		if err != nil {
 			log.Error(err)
 		}
-<<<<<<< HEAD
 	}
 	if resp.FlaggedType > 0 {
 		resp.FlaggedReason = &schema.ReasonItem{ReasonType: resp.FlaggedType}
 		err = rs.configRepo.GetJsonConfigByIDAndSetToObject(resp.FlaggedType, resp.FlaggedReason)
 		if err != nil {
 			log.Error(err)
-=======
-
-		question, exists, err = rs.questionRepo.GetQuestion(ctx, questionId)
-		if err != nil || !exists {
-			continue
 		}
-
-		answerId, ok = objIds["answer"]
-		if ok {
-			answer, _, err = rs.answerRepo.GetAnswer(ctx, answerId)
-			if err != nil {
-				log.Error(err)
-				continue
-			}
-		}
-
-		commentId, ok = objIds["comment"]
-		if ok {
-			cmt, _, err = rs.commentCommonRepo.GetComment(ctx, commentId)
-			if err != nil {
-				log.Error(err)
-				continue
-			}
-		}
-
-		switch r.OType {
-		case "question":
-			r.QuestionID = questionId
-			r.Title = question.Title
-			r.Excerpt = htmltext.FetchExcerpt(question.ParsedText, "...", 240)
-
-		case "answer":
-			r.QuestionID = questionId
-			r.AnswerID = answerId
-			r.Title = question.Title
-			r.Excerpt = htmltext.FetchExcerpt(answer.ParsedText, "...", 240)
-
-		case "comment":
-			r.QuestionID = questionId
-			r.AnswerID = answerId
-			r.CommentID = commentId
-			r.Title = question.Title
-			r.Excerpt = htmltext.FetchExcerpt(cmt.ParsedText, "...", 240)
-		}
-
-		// parse reason
-		if r.ReportType > 0 {
-			r.Reason = &schema.ReasonItem{
-				ReasonType: r.ReportType,
-			}
-			err = rs.configRepo.GetJsonConfigByIDAndSetToObject(r.ReportType, r.Reason)
-			if err != nil {
-				log.Error(err)
-			}
-			r.Reason.Translate(config.ID2KeyMapping[r.ReportType], lang)
-		}
-		if r.FlaggedType > 0 {
-			r.FlaggedReason = &schema.ReasonItem{
-				ReasonType: r.FlaggedType,
-			}
-			err = rs.configRepo.GetJsonConfigByIDAndSetToObject(r.FlaggedType, r.FlaggedReason)
-			if err != nil {
-				log.Error(err)
-			}
-			r.Reason.Translate(config.ID2KeyMapping[r.ReportType], lang)
->>>>>>> f800076f
-		}
+		resp.Reason.Translate(configrepo.ID2KeyMapping[resp.ReportType], lang)
 	}
 }