--- conflicted
+++ resolved
@@ -2,12 +2,6 @@
 
 import (
 	"context"
-<<<<<<< HEAD
-	"regexp"
-=======
-	"encoding/hex"
-	"math/rand"
->>>>>>> 35a370db
 	"strings"
 
 	"github.com/Chain-Zhang/pinyin"
