package questioncommon

import (
	"context"
	"encoding/json"
	"fmt"
	"math"
	"time"

	"github.com/answerdev/answer/internal/base/constant"
	"github.com/answerdev/answer/internal/base/data"
	"github.com/answerdev/answer/internal/base/handler"
	"github.com/answerdev/answer/internal/base/reason"
	"github.com/answerdev/answer/internal/service/activity_common"
	"github.com/answerdev/answer/internal/service/activity_queue"
	"github.com/answerdev/answer/internal/service/config"
	"github.com/answerdev/answer/internal/service/meta"
	"github.com/answerdev/answer/pkg/checker"
	"github.com/answerdev/answer/pkg/htmltext"
	"github.com/answerdev/answer/pkg/uid"
	"github.com/segmentfault/pacman/errors"

	"github.com/answerdev/answer/internal/entity"
	"github.com/answerdev/answer/internal/schema"
	answercommon "github.com/answerdev/answer/internal/service/answer_common"
	collectioncommon "github.com/answerdev/answer/internal/service/collection_common"
	tagcommon "github.com/answerdev/answer/internal/service/tag_common"
	usercommon "github.com/answerdev/answer/internal/service/user_common"
	"github.com/segmentfault/pacman/log"
)

// QuestionRepo question repository
type QuestionRepo interface {
	AddQuestion(ctx context.Context, question *entity.Question) (err error)
	RemoveQuestion(ctx context.Context, id string) (err error)
	UpdateQuestion(ctx context.Context, question *entity.Question, Cols []string) (err error)
	GetQuestion(ctx context.Context, id string) (question *entity.Question, exist bool, err error)
	GetQuestionList(ctx context.Context, question *entity.Question) (questions []*entity.Question, err error)
	GetQuestionPage(ctx context.Context, page, pageSize int, userID, tagID, orderCond string, inDays int) (
		questionList []*entity.Question, total int64, err error)
	UpdateQuestionStatus(ctx context.Context, question *entity.Question) (err error)
	UpdateQuestionStatusWithOutUpdateTime(ctx context.Context, question *entity.Question) (err error)
	UpdateQuestionOperation(ctx context.Context, question *entity.Question) (err error)
	SearchByTitleLike(ctx context.Context, title string) (questionList []*entity.Question, err error)
	UpdatePvCount(ctx context.Context, questionID string) (err error)
	UpdateAnswerCount(ctx context.Context, questionID string, num int) (err error)
	UpdateCollectionCount(ctx context.Context, questionID string, num int) (err error)
	UpdateAccepted(ctx context.Context, question *entity.Question) (err error)
	UpdateLastAnswer(ctx context.Context, question *entity.Question) (err error)
	FindByID(ctx context.Context, id []string) (questionList []*entity.Question, err error)
	AdminSearchList(ctx context.Context, search *schema.AdminQuestionSearch) ([]*entity.Question, int64, error)
	GetQuestionCount(ctx context.Context) (count int64, err error)
	GetUserQuestionCount(ctx context.Context, userID string) (count int64, err error)
	GetQuestionCountByIDs(ctx context.Context, ids []string) (count int64, err error)
	GetQuestionIDsPage(ctx context.Context, page, pageSize int) (questionIDList []*schema.SiteMapQuestionInfo, err error)
}

// QuestionCommon user service
type QuestionCommon struct {
<<<<<<< HEAD
	questionRepo         QuestionRepo
	answerRepo           answercommon.AnswerRepo
	voteRepo             activity_common.VoteRepo
	followCommon         activity_common.FollowRepo
	tagCommon            *tagcommon.TagCommonService
	userCommon           *usercommon.UserCommon
	collectionCommon     *collectioncommon.CollectionCommon
	AnswerCommon         *answercommon.AnswerCommon
	metaService          *meta.MetaService
	configService        *config.ConfigService
	activityQueueService activity_queue.ActivityQueueService
=======
	questionRepo     QuestionRepo
	answerRepo       answercommon.AnswerRepo
	voteRepo         activity_common.VoteRepo
	followCommon     activity_common.FollowRepo
	tagCommon        *tagcommon.TagCommonService
	userCommon       *usercommon.UserCommon
	collectionCommon *collectioncommon.CollectionCommon
	AnswerCommon     *answercommon.AnswerCommon
	metaService      *meta.MetaService
	configService    *config.ConfigService
	data             *data.Data
>>>>>>> 18b9b5c3
}

func NewQuestionCommon(questionRepo QuestionRepo,
	answerRepo answercommon.AnswerRepo,
	voteRepo activity_common.VoteRepo,
	followCommon activity_common.FollowRepo,
	tagCommon *tagcommon.TagCommonService,
	userCommon *usercommon.UserCommon,
	collectionCommon *collectioncommon.CollectionCommon,
	answerCommon *answercommon.AnswerCommon,
	metaService *meta.MetaService,
	configService *config.ConfigService,
<<<<<<< HEAD
	activityQueueService activity_queue.ActivityQueueService,
) *QuestionCommon {
	return &QuestionCommon{
		questionRepo:         questionRepo,
		answerRepo:           answerRepo,
		voteRepo:             voteRepo,
		followCommon:         followCommon,
		tagCommon:            tagCommon,
		userCommon:           userCommon,
		collectionCommon:     collectionCommon,
		AnswerCommon:         answerCommon,
		metaService:          metaService,
		configService:        configService,
		activityQueueService: activityQueueService,
=======
	data *data.Data,

) *QuestionCommon {
	return &QuestionCommon{
		questionRepo:     questionRepo,
		answerRepo:       answerRepo,
		voteRepo:         voteRepo,
		followCommon:     followCommon,
		tagCommon:        tagCommon,
		userCommon:       userCommon,
		collectionCommon: collectionCommon,
		AnswerCommon:     answerCommon,
		metaService:      metaService,
		configService:    configService,
		data:             data,
>>>>>>> 18b9b5c3
	}
}

func (qs *QuestionCommon) GetUserQuestionCount(ctx context.Context, userID string) (count int64, err error) {
	return qs.questionRepo.GetUserQuestionCount(ctx, userID)
}

func (qs *QuestionCommon) UpdatePv(ctx context.Context, questionID string) error {
	return qs.questionRepo.UpdatePvCount(ctx, questionID)
}

func (qs *QuestionCommon) UpdateAnswerCount(ctx context.Context, questionID string) error {
	count, err := qs.answerRepo.GetCountByQuestionID(ctx, questionID)
	if err != nil {
		return err
	}
	return qs.questionRepo.UpdateAnswerCount(ctx, questionID, int(count))
}

func (qs *QuestionCommon) UpdateCollectionCount(ctx context.Context, questionID string, num int) error {
	return qs.questionRepo.UpdateCollectionCount(ctx, questionID, num)
}

func (qs *QuestionCommon) UpdateAccepted(ctx context.Context, questionID, AnswerID string) error {
	question := &entity.Question{}
	question.ID = questionID
	question.AcceptedAnswerID = AnswerID
	return qs.questionRepo.UpdateAccepted(ctx, question)
}

func (qs *QuestionCommon) UpdateLastAnswer(ctx context.Context, questionID, AnswerID string) error {
	question := &entity.Question{}
	question.ID = questionID
	question.LastAnswerID = AnswerID
	return qs.questionRepo.UpdateLastAnswer(ctx, question)
}

func (qs *QuestionCommon) UpdatePostTime(ctx context.Context, questionID string) error {
	questioninfo := &entity.Question{}
	now := time.Now()
	questioninfo.ID = questionID
	questioninfo.PostUpdateTime = now
	return qs.questionRepo.UpdateQuestion(ctx, questioninfo, []string{"post_update_time"})
}
func (qs *QuestionCommon) UpdatePostSetTime(ctx context.Context, questionID string, setTime time.Time) error {
	questioninfo := &entity.Question{}
	questioninfo.ID = questionID
	questioninfo.PostUpdateTime = setTime
	return qs.questionRepo.UpdateQuestion(ctx, questioninfo, []string{"post_update_time"})
}

func (qs *QuestionCommon) FindInfoByID(ctx context.Context, questionIDs []string, loginUserID string) (map[string]*schema.QuestionInfo, error) {
	list := make(map[string]*schema.QuestionInfo)
	questionList, err := qs.questionRepo.FindByID(ctx, questionIDs)
	if err != nil {
		return list, err
	}
	questions, err := qs.FormatQuestions(ctx, questionList, loginUserID)
	if err != nil {
		return list, err
	}
	for _, item := range questions {
		list[item.ID] = item
	}
	return list, nil
}

func (qs *QuestionCommon) InviteUserInfo(ctx context.Context, questionID string) (inviteList []*schema.UserBasicInfo, err error) {
	InviteUserInfo := make([]*schema.UserBasicInfo, 0)
	dbinfo, has, err := qs.questionRepo.GetQuestion(ctx, questionID)
	if err != nil {
		return InviteUserInfo, err
	}
	if !has {
		return InviteUserInfo, errors.NotFound(reason.QuestionNotFound)
	}
	//InviteUser
	if dbinfo.InviteUserID != "" {
		InviteUserIDs := make([]string, 0)
		err := json.Unmarshal([]byte(dbinfo.InviteUserID), &InviteUserIDs)
		if err == nil {
			inviteUserInfoMap, err := qs.userCommon.BatchUserBasicInfoByID(ctx, InviteUserIDs)
			if err == nil {
				for _, userid := range InviteUserIDs {
					_, ok := inviteUserInfoMap[userid]
					if ok {
						InviteUserInfo = append(InviteUserInfo, inviteUserInfoMap[userid])
					}
				}
			}
		}
	}
	return InviteUserInfo, nil
}

func (qs *QuestionCommon) Info(ctx context.Context, questionID string, loginUserID string) (showinfo *schema.QuestionInfo, err error) {
	dbinfo, has, err := qs.questionRepo.GetQuestion(ctx, questionID)
	if err != nil {
		return showinfo, err
	}
	dbinfo.ID = uid.DeShortID(dbinfo.ID)
	if !has {
		return showinfo, errors.NotFound(reason.QuestionNotFound)
	}
	showinfo = qs.ShowFormat(ctx, dbinfo)

	if showinfo.Status == 2 {
		var metainfo *entity.Meta
		metainfo, err = qs.metaService.GetMetaByObjectIdAndKey(ctx, dbinfo.ID, entity.QuestionCloseReasonKey)
		if err != nil {
			log.Error(err)
		} else {
			// metainfo.Value
			closemsg := &schema.CloseQuestionMeta{}
			err = json.Unmarshal([]byte(metainfo.Value), closemsg)
			if err != nil {
				log.Error("json.Unmarshal CloseQuestionMeta error", err.Error())
			} else {
				cfg, err := qs.configService.GetConfigByID(ctx, closemsg.CloseType)
				if err != nil {
					log.Error("json.Unmarshal QuestionCloseJson error", err.Error())
				} else {
					reasonItem := &schema.ReasonItem{}
					_ = json.Unmarshal(cfg.GetByteValue(), reasonItem)
					reasonItem.Translate(cfg.Key, handler.GetLangByCtx(ctx))
					operation := &schema.Operation{}
					operation.Type = reasonItem.Name
					operation.Description = reasonItem.Description
					operation.Msg = closemsg.CloseMsg
					operation.Time = metainfo.CreatedAt.Unix()
					operation.Level = schema.OperationLevelInfo
					showinfo.Operation = operation
				}
			}
		}
	}

	tagmap, err := qs.tagCommon.GetObjectTag(ctx, questionID)
	if err != nil {
		return showinfo, err
	}
	showinfo.Tags = tagmap

	userIds := make([]string, 0)
	if checker.IsNotZeroString(dbinfo.UserID) {
		userIds = append(userIds, dbinfo.UserID)
	}
	if checker.IsNotZeroString(dbinfo.LastEditUserID) {
		userIds = append(userIds, dbinfo.LastEditUserID)
	}
	if checker.IsNotZeroString(showinfo.LastAnsweredUserID) {
		userIds = append(userIds, showinfo.LastAnsweredUserID)
	}
	userInfoMap, err := qs.userCommon.BatchUserBasicInfoByID(ctx, userIds)
	if err != nil {
		return showinfo, err
	}

	_, ok := userInfoMap[dbinfo.UserID]
	if ok {
		showinfo.UserInfo = userInfoMap[dbinfo.UserID]
	}
	_, ok = userInfoMap[dbinfo.LastEditUserID]
	if ok {
		showinfo.UpdateUserInfo = userInfoMap[dbinfo.LastEditUserID]
	}
	_, ok = userInfoMap[showinfo.LastAnsweredUserID]
	if ok {
		showinfo.LastAnsweredUserInfo = userInfoMap[showinfo.LastAnsweredUserID]
	}

	if loginUserID == "" {
		return showinfo, nil
	}

	showinfo.VoteStatus = qs.voteRepo.GetVoteStatus(ctx, questionID, loginUserID)

	// // check is followed
	isFollowed, _ := qs.followCommon.IsFollowed(ctx, loginUserID, questionID)
	showinfo.IsFollowed = isFollowed

	has, err = qs.AnswerCommon.SearchAnswered(ctx, loginUserID, dbinfo.ID)
	if err != nil {
		log.Error("AnswerFunc.SearchAnswered", err)
	}
	showinfo.Answered = has

	// login user  Collected information

	CollectedMap, err := qs.collectionCommon.SearchObjectCollected(ctx, loginUserID, []string{dbinfo.ID})
	if err != nil {
		log.Error("CollectionFunc.SearchObjectCollected", err)
	}
	_, ok = CollectedMap[dbinfo.ID]
	if ok {
		showinfo.Collected = true
	}

	return showinfo, nil
}

func (qs *QuestionCommon) FormatQuestionsPage(
	ctx context.Context, questionList []*entity.Question, loginUserID string, orderCond string) (
	formattedQuestions []*schema.QuestionPageResp, err error) {
	formattedQuestions = make([]*schema.QuestionPageResp, 0)
	questionIDs := make([]string, 0)
	userIDs := make([]string, 0)
	for _, questionInfo := range questionList {
		t := &schema.QuestionPageResp{
			ID:               questionInfo.ID,
			CreatedAt:        questionInfo.CreatedAt.Unix(),
			Title:            questionInfo.Title,
			UrlTitle:         htmltext.UrlTitle(questionInfo.Title),
			Description:      htmltext.FetchExcerpt(questionInfo.ParsedText, "...", 240),
			Status:           questionInfo.Status,
			ViewCount:        questionInfo.ViewCount,
			UniqueViewCount:  questionInfo.UniqueViewCount,
			VoteCount:        questionInfo.VoteCount,
			AnswerCount:      questionInfo.AnswerCount,
			CollectionCount:  questionInfo.CollectionCount,
			FollowCount:      questionInfo.FollowCount,
			AcceptedAnswerID: questionInfo.AcceptedAnswerID,
			LastAnswerID:     questionInfo.LastAnswerID,
			Pin:              questionInfo.Pin,
			Show:             questionInfo.Show,
		}

		questionIDs = append(questionIDs, questionInfo.ID)
		userIDs = append(userIDs, questionInfo.UserID)
		haveEdited, haveAnswered := false, false
		if checker.IsNotZeroString(questionInfo.LastEditUserID) {
			haveEdited = true
			userIDs = append(userIDs, questionInfo.LastEditUserID)
		}
		if checker.IsNotZeroString(questionInfo.LastAnswerID) {
			haveAnswered = true

			answerInfo, exist, err := qs.answerRepo.GetAnswer(ctx, questionInfo.LastAnswerID)
			if err == nil && exist {
				if answerInfo.LastEditUserID != "0" {
					t.LastAnsweredUserID = answerInfo.LastEditUserID
				} else {
					t.LastAnsweredUserID = answerInfo.UserID
				}
				t.LastAnsweredAt = answerInfo.CreatedAt
				userIDs = append(userIDs, t.LastAnsweredUserID)
			}
		}

		// if order condition is newest or nobody edited or nobody answered, only show question author
		if orderCond == schema.QuestionOrderCondNewest || (!haveEdited && !haveAnswered) {
			t.OperationType = schema.QuestionPageRespOperationTypeAsked
			t.OperatedAt = questionInfo.CreatedAt.Unix()
			t.Operator = &schema.QuestionPageRespOperator{ID: questionInfo.UserID}
		} else {
			// if no one
			if haveEdited {
				t.OperationType = schema.QuestionPageRespOperationTypeModified
				t.OperatedAt = questionInfo.UpdatedAt.Unix()
				t.Operator = &schema.QuestionPageRespOperator{ID: questionInfo.LastEditUserID}
			}

			if haveAnswered {
				if t.LastAnsweredAt.Unix() > t.OperatedAt {
					t.OperationType = schema.QuestionPageRespOperationTypeAnswered
					t.OperatedAt = t.LastAnsweredAt.Unix()
					t.Operator = &schema.QuestionPageRespOperator{ID: t.LastAnsweredUserID}
				}
			}
		}
		formattedQuestions = append(formattedQuestions, t)
	}

	tagsMap, err := qs.tagCommon.BatchGetObjectTag(ctx, questionIDs)
	if err != nil {
		return formattedQuestions, err
	}
	userInfoMap, err := qs.userCommon.BatchUserBasicInfoByID(ctx, userIDs)
	if err != nil {
		return formattedQuestions, err
	}

	for _, item := range formattedQuestions {
		tags, ok := tagsMap[item.ID]
		if ok {
			item.Tags = tags
		} else {
			item.Tags = make([]*schema.TagResp, 0)
		}
		userInfo, ok := userInfoMap[item.Operator.ID]
		if ok {
			if userInfo != nil {
				item.Operator.DisplayName = userInfo.DisplayName
				item.Operator.Username = userInfo.Username
				item.Operator.Rank = userInfo.Rank
			}
		}

	}
	return formattedQuestions, nil
}

func (qs *QuestionCommon) FormatQuestions(ctx context.Context, questionList []*entity.Question, loginUserID string) ([]*schema.QuestionInfo, error) {
	list := make([]*schema.QuestionInfo, 0)
	objectIds := make([]string, 0)
	userIds := make([]string, 0)

	for _, questionInfo := range questionList {
		item := qs.ShowFormat(ctx, questionInfo)
		list = append(list, item)
		objectIds = append(objectIds, item.ID)
		userIds = append(userIds, item.UserID)
		userIds = append(userIds, item.LastEditUserID)
		userIds = append(userIds, item.LastAnsweredUserID)
	}
	tagsMap, err := qs.tagCommon.BatchGetObjectTag(ctx, objectIds)
	if err != nil {
		return list, err
	}

	userInfoMap, err := qs.userCommon.BatchUserBasicInfoByID(ctx, userIds)
	if err != nil {
		return list, err
	}

	for _, item := range list {
		_, ok := tagsMap[item.ID]
		if ok {
			item.Tags = tagsMap[item.ID]
		}
		_, ok = userInfoMap[item.UserID]
		if ok {
			item.UserInfo = userInfoMap[item.UserID]
		}
		_, ok = userInfoMap[item.LastEditUserID]
		if ok {
			item.UpdateUserInfo = userInfoMap[item.LastEditUserID]
		}
		_, ok = userInfoMap[item.LastAnsweredUserID]
		if ok {
			item.LastAnsweredUserInfo = userInfoMap[item.LastAnsweredUserID]
		}
	}

	if loginUserID == "" {
		return list, nil
	}
	// //login user  Collected information
	CollectedMap, err := qs.collectionCommon.SearchObjectCollected(ctx, loginUserID, objectIds)
	if err != nil {
		log.Error("CollectionFunc.SearchObjectCollected", err)
	}

	for _, item := range list {
		_, ok := CollectedMap[item.ID]
		if ok {
			item.Collected = true
		}
	}
	return list, nil
}

// RemoveQuestion delete question
func (qs *QuestionCommon) RemoveQuestion(ctx context.Context, req *schema.RemoveQuestionReq) (err error) {
	questionInfo, has, err := qs.questionRepo.GetQuestion(ctx, req.ID)
	if err != nil {
		return err
	}
	if !has {
		return nil
	}

	if questionInfo.Status == entity.QuestionStatusDeleted {
		return nil
	}

	questionInfo.Status = entity.QuestionStatusDeleted
	err = qs.questionRepo.UpdateQuestionStatus(ctx, questionInfo)
	if err != nil {
		return err
	}

	userQuestionCount, err := qs.GetUserQuestionCount(ctx, questionInfo.UserID)
	if err != nil {
		log.Error("user GetUserQuestionCount error", err.Error())
	} else {
		err = qs.userCommon.UpdateQuestionCount(ctx, questionInfo.UserID, userQuestionCount)
		if err != nil {
			log.Error("user IncreaseQuestionCount error", err.Error())
		}
	}

	return nil
}

func (qs *QuestionCommon) CloseQuestion(ctx context.Context, req *schema.CloseQuestionReq) error {
	questionInfo, has, err := qs.questionRepo.GetQuestion(ctx, req.ID)
	if err != nil {
		return err
	}
	if !has {
		return nil
	}
	questionInfo.Status = entity.QuestionStatusClosed
	err = qs.questionRepo.UpdateQuestionStatus(ctx, questionInfo)
	if err != nil {
		return err
	}

	closeMeta, _ := json.Marshal(schema.CloseQuestionMeta{
		CloseType: req.CloseType,
		CloseMsg:  req.CloseMsg,
	})
	err = qs.metaService.AddMeta(ctx, req.ID, entity.QuestionCloseReasonKey, string(closeMeta))
	if err != nil {
		return err
	}

	qs.activityQueueService.Send(ctx, &schema.ActivityMsg{
		UserID:           questionInfo.UserID,
		ObjectID:         questionInfo.ID,
		OriginalObjectID: questionInfo.ID,
		ActivityTypeKey:  constant.ActQuestionClosed,
	})
	return nil
}

// RemoveAnswer delete answer
func (as *QuestionCommon) RemoveAnswer(ctx context.Context, id string) (err error) {
	answerinfo, has, err := as.answerRepo.GetByID(ctx, id)
	if err != nil {
		return err
	}
	if !has {
		return nil
	}

	// user add question count

	err = as.UpdateAnswerCount(ctx, answerinfo.QuestionID)
	if err != nil {
		log.Error("UpdateAnswerCount error", err.Error())
	}
	userAnswerCount, err := as.answerRepo.GetCountByUserID(ctx, answerinfo.UserID)
	if err != nil {
		log.Error("GetCountByUserID error", err.Error())
	}
	err = as.userCommon.UpdateAnswerCount(ctx, answerinfo.UserID, int(userAnswerCount))
	if err != nil {
		log.Error("user UpdateAnswerCount error", err.Error())
	}

	return as.answerRepo.RemoveAnswer(ctx, id)
}

func (qs *QuestionCommon) SitemapCron(ctx context.Context) {
	data := &schema.SiteMapList{}
	questionNum, err := qs.questionRepo.GetQuestionCount(ctx)
	if err != nil {
		log.Error("GetQuestionCount error", err)
		return
	}
	if questionNum <= schema.SitemapMaxSize {
		questionIDList, err := qs.questionRepo.GetQuestionIDsPage(ctx, 0, int(questionNum))
		if err != nil {
			log.Error("GetQuestionIDsPage error", err)
			return
		}
		data.QuestionIDs = questionIDList

	} else {
		nums := make([]int, 0)
		totalpages := int(math.Ceil(float64(questionNum) / float64(schema.SitemapMaxSize)))
		for i := 1; i <= totalpages; i++ {
			siteMapPagedata := &schema.SiteMapPageList{}
			nums = append(nums, i)
			questionIDList, err := qs.questionRepo.GetQuestionIDsPage(ctx, i, int(schema.SitemapMaxSize))
			if err != nil {
				log.Error("GetQuestionIDsPage error", err)
				return
			}
			siteMapPagedata.PageData = questionIDList
			if setCacheErr := qs.SetCache(ctx, fmt.Sprintf(schema.SitemapPageCachekey, i), siteMapPagedata); setCacheErr != nil {
				log.Errorf("set sitemap cron SetCache failed: %s", setCacheErr)
			}
		}
		data.MaxPageNum = nums
	}
	if setCacheErr := qs.SetCache(ctx, schema.SitemapCachekey, data); setCacheErr != nil {
		log.Errorf("set sitemap cron SetCache failed: %s", setCacheErr)
	}
}

func (qs *QuestionCommon) SetCache(ctx context.Context, cachekey string, info interface{}) error {
	infoStr, err := json.Marshal(info)
	if err != nil {
		return errors.InternalServer(reason.UnknownError).WithError(err).WithStack()
	}

	err = qs.data.Cache.SetString(ctx, cachekey, string(infoStr), schema.DashBoardCacheTime)
	if err != nil {
		return errors.InternalServer(reason.UnknownError).WithError(err).WithStack()
	}
	return nil
}

func (qs *QuestionCommon) ShowListFormat(ctx context.Context, data *entity.Question) *schema.QuestionInfo {
	return qs.ShowFormat(ctx, data)
}

func (qs *QuestionCommon) ShowFormat(ctx context.Context, data *entity.Question) *schema.QuestionInfo {
	info := schema.QuestionInfo{}
	info.ID = data.ID
	info.Title = data.Title
	info.UrlTitle = htmltext.UrlTitle(data.Title)
	info.Content = data.OriginalText
	info.HTML = data.ParsedText
	info.ViewCount = data.ViewCount
	info.UniqueViewCount = data.UniqueViewCount
	info.VoteCount = data.VoteCount
	info.AnswerCount = data.AnswerCount
	info.CollectionCount = data.CollectionCount
	info.FollowCount = data.FollowCount
	info.AcceptedAnswerID = data.AcceptedAnswerID
	info.LastAnswerID = data.LastAnswerID
	info.CreateTime = data.CreatedAt.Unix()
	info.UpdateTime = data.UpdatedAt.Unix()
	info.PostUpdateTime = data.PostUpdateTime.Unix()
	if data.PostUpdateTime.Unix() < 1 {
		info.PostUpdateTime = 0
	}
	info.QuestionUpdateTime = data.UpdatedAt.Unix()
	if data.UpdatedAt.Unix() < 1 {
		info.QuestionUpdateTime = 0
	}
	info.Status = data.Status
	info.Pin = data.Pin
	info.Show = data.Show
	info.UserID = data.UserID
	info.LastEditUserID = data.LastEditUserID
	if data.LastAnswerID != "0" {
		answerInfo, exist, err := qs.answerRepo.GetAnswer(ctx, data.LastAnswerID)
		if err == nil && exist {
			if answerInfo.LastEditUserID != "0" {
				info.LastAnsweredUserID = answerInfo.LastEditUserID
			} else {
				info.LastAnsweredUserID = answerInfo.UserID
			}
		}

	}
	info.Tags = make([]*schema.TagResp, 0)
	return &info
}
func (qs *QuestionCommon) ShowFormatWithTag(ctx context.Context, data *entity.QuestionWithTagsRevision) *schema.QuestionInfo {
	info := qs.ShowFormat(ctx, &data.Question)
	Tags := make([]*schema.TagResp, 0)
	for _, tag := range data.Tags {
		item := &schema.TagResp{}
		item.SlugName = tag.SlugName
		item.DisplayName = tag.DisplayName
		item.Recommend = tag.Recommend
		item.Reserved = tag.Reserved
		Tags = append(Tags, item)
	}
	info.Tags = Tags
	return info
}<|MERGE_RESOLUTION|>--- conflicted
+++ resolved
@@ -57,7 +57,6 @@
 
 // QuestionCommon user service
 type QuestionCommon struct {
-<<<<<<< HEAD
 	questionRepo         QuestionRepo
 	answerRepo           answercommon.AnswerRepo
 	voteRepo             activity_common.VoteRepo
@@ -69,19 +68,7 @@
 	metaService          *meta.MetaService
 	configService        *config.ConfigService
 	activityQueueService activity_queue.ActivityQueueService
-=======
-	questionRepo     QuestionRepo
-	answerRepo       answercommon.AnswerRepo
-	voteRepo         activity_common.VoteRepo
-	followCommon     activity_common.FollowRepo
-	tagCommon        *tagcommon.TagCommonService
-	userCommon       *usercommon.UserCommon
-	collectionCommon *collectioncommon.CollectionCommon
-	AnswerCommon     *answercommon.AnswerCommon
-	metaService      *meta.MetaService
-	configService    *config.ConfigService
 	data             *data.Data
->>>>>>> 18b9b5c3
 }
 
 func NewQuestionCommon(questionRepo QuestionRepo,
@@ -94,8 +81,8 @@
 	answerCommon *answercommon.AnswerCommon,
 	metaService *meta.MetaService,
 	configService *config.ConfigService,
-<<<<<<< HEAD
 	activityQueueService activity_queue.ActivityQueueService,
+	data *data.Data,
 ) *QuestionCommon {
 	return &QuestionCommon{
 		questionRepo:         questionRepo,
@@ -109,23 +96,7 @@
 		metaService:          metaService,
 		configService:        configService,
 		activityQueueService: activityQueueService,
-=======
-	data *data.Data,
-
-) *QuestionCommon {
-	return &QuestionCommon{
-		questionRepo:     questionRepo,
-		answerRepo:       answerRepo,
-		voteRepo:         voteRepo,
-		followCommon:     followCommon,
-		tagCommon:        tagCommon,
-		userCommon:       userCommon,
-		collectionCommon: collectionCommon,
-		AnswerCommon:     answerCommon,
-		metaService:      metaService,
-		configService:    configService,
 		data:             data,
->>>>>>> 18b9b5c3
 	}
 }
 
