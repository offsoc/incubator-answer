--- conflicted
+++ resolved
@@ -73,24 +73,6 @@
 	if err != nil {
 		return nil, err
 	}
-<<<<<<< HEAD
-	resp.ObjectInfo.Title = objInfo.Title
-	resp.ObjectInfo.ObjectType = objInfo.ObjectType
-	resp.ObjectInfo.QuestionID = objInfo.QuestionID
-	resp.ObjectInfo.AnswerID = objInfo.AnswerID
-	if len(objInfo.ObjectCreatorUserID) > 0 {
-		// get object creator user info
-		userBasicInfo, exist, err := as.userCommon.GetUserBasicInfoByID(ctx, objInfo.ObjectCreatorUserID)
-		if err != nil {
-			return nil, err
-		}
-		if exist {
-			resp.ObjectInfo.Username = userBasicInfo.Username
-			resp.ObjectInfo.DisplayName = userBasicInfo.DisplayName
-		}
-	}
-=======
->>>>>>> 6e8cfb4a
 
 	activityList, err := as.activityRepo.GetObjectAllActivity(ctx, req.ObjectID, req.ShowVote)
 	if err != nil {
@@ -152,6 +134,17 @@
 	resp.ObjectType = objInfo.ObjectType
 	resp.QuestionID = objInfo.QuestionID
 	resp.AnswerID = objInfo.AnswerID
+	if len(objInfo.ObjectCreatorUserID) > 0 {
+		// get object creator user info
+		userBasicInfo, exist, err := as.userCommon.GetUserBasicInfoByID(ctx, objInfo.ObjectCreatorUserID)
+		if err != nil {
+			return nil, err
+		}
+		if exist {
+			resp.Username = userBasicInfo.Username
+			resp.DisplayName = userBasicInfo.DisplayName
+		}
+	}
 	return resp, nil
 }
 
