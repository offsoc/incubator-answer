package service

import (
	"context"
	"encoding/json"
	"fmt"
	"time"

	"github.com/answerdev/answer/internal/base/handler"
	"github.com/answerdev/answer/internal/base/reason"
	"github.com/answerdev/answer/internal/base/translator"
	"github.com/answerdev/answer/internal/base/validator"
	"github.com/answerdev/answer/internal/entity"
	"github.com/answerdev/answer/internal/schema"
	"github.com/answerdev/answer/internal/service/activity"
	"github.com/answerdev/answer/internal/service/activity_common"
	"github.com/answerdev/answer/internal/service/auth"
	"github.com/answerdev/answer/internal/service/export"
	"github.com/answerdev/answer/internal/service/role"
	"github.com/answerdev/answer/internal/service/service_config"
	"github.com/answerdev/answer/internal/service/siteinfo_common"
	usercommon "github.com/answerdev/answer/internal/service/user_common"
	"github.com/answerdev/answer/internal/service/user_external_login"
	"github.com/answerdev/answer/pkg/checker"
	"github.com/answerdev/answer/plugin"
	"github.com/google/uuid"
	"github.com/segmentfault/pacman/errors"
	"github.com/segmentfault/pacman/log"
	"golang.org/x/crypto/bcrypt"
)

// UserRepo user repository

// UserService user service
type UserService struct {
	userCommonService        *usercommon.UserCommon
	userRepo                 usercommon.UserRepo
	userActivity             activity.UserActiveActivityRepo
	activityRepo             activity_common.ActivityRepo
	serviceConfig            *service_config.ServiceConfig
	emailService             *export.EmailService
	authService              *auth.AuthService
	siteInfoService          *siteinfo_common.SiteInfoCommonService
	userRoleService          *role.UserRoleRelService
	userExternalLoginService *user_external_login.UserExternalLoginService
}

func NewUserService(userRepo usercommon.UserRepo,
	userActivity activity.UserActiveActivityRepo,
	activityRepo activity_common.ActivityRepo,
	emailService *export.EmailService,
	authService *auth.AuthService,
	serviceConfig *service_config.ServiceConfig,
	siteInfoService *siteinfo_common.SiteInfoCommonService,
	userRoleService *role.UserRoleRelService,
	userCommonService *usercommon.UserCommon,
	userExternalLoginService *user_external_login.UserExternalLoginService,
) *UserService {
	return &UserService{
		userCommonService:        userCommonService,
		userRepo:                 userRepo,
		userActivity:             userActivity,
		activityRepo:             activityRepo,
		emailService:             emailService,
		serviceConfig:            serviceConfig,
		authService:              authService,
		siteInfoService:          siteInfoService,
		userRoleService:          userRoleService,
		userExternalLoginService: userExternalLoginService,
	}
}

// GetUserInfoByUserID get user info by user id
func (us *UserService) GetUserInfoByUserID(ctx context.Context, token, userID string) (
	resp *schema.GetUserToSetShowResp, err error) {
	userInfo, exist, err := us.userRepo.GetByUserID(ctx, userID)
	if err != nil {
		return nil, err
	}
	if !exist {
		return nil, errors.BadRequest(reason.UserNotFound)
	}
	if userInfo.Status == entity.UserStatusDeleted {
		return nil, errors.Unauthorized(reason.UnauthorizedError)
	}
	roleID, err := us.userRoleService.GetUserRole(ctx, userInfo.ID)
	if err != nil {
		log.Error(err)
	}
	resp = &schema.GetUserToSetShowResp{}
	resp.GetFromUserEntity(userInfo)
	resp.AccessToken = token
	resp.RoleID = roleID
	resp.HavePassword = len(userInfo.Pass) > 0
	return resp, nil
}

func (us *UserService) GetOtherUserInfoByUsername(ctx context.Context, username string) (
	resp *schema.GetOtherUserInfoByUsernameResp, err error,
) {
	userInfo, exist, err := us.userRepo.GetByUsername(ctx, username)
	if err != nil {
		return nil, err
	}
	if !exist {
		return nil, errors.NotFound(reason.UserNotFound)
	}
	resp = &schema.GetOtherUserInfoByUsernameResp{}
	resp.GetFromUserEntity(userInfo)
	return resp, nil
}

// EmailLogin email login
func (us *UserService) EmailLogin(ctx context.Context, req *schema.UserEmailLogin) (resp *schema.GetUserResp, err error) {
	userInfo, exist, err := us.userRepo.GetByEmail(ctx, req.Email)
	if err != nil {
		return nil, err
	}
	if !exist || userInfo.Status == entity.UserStatusDeleted {
		return nil, errors.BadRequest(reason.EmailOrPasswordWrong)
	}
	if !us.verifyPassword(ctx, req.Pass, userInfo.Pass) {
		return nil, errors.BadRequest(reason.EmailOrPasswordWrong)
	}
	ok, externalID, err := us.userExternalLoginService.CheckUserStatusInUserCenter(ctx, userInfo.ID)
	if err != nil {
		return nil, err
	}
	if !ok {
		return nil, errors.BadRequest(reason.EmailOrPasswordWrong)
	}

	err = us.userRepo.UpdateLastLoginDate(ctx, userInfo.ID)
	if err != nil {
		log.Errorf("update last login data failed, err: %v", err)
	}

	roleID, err := us.userRoleService.GetUserRole(ctx, userInfo.ID)
	if err != nil {
		log.Error(err)
	}

	resp = &schema.GetUserResp{}
	resp.GetFromUserEntity(userInfo)
	userCacheInfo := &entity.UserCacheInfo{
		UserID:      userInfo.ID,
		EmailStatus: userInfo.MailStatus,
		UserStatus:  userInfo.Status,
		RoleID:      roleID,
		ExternalID:  externalID,
	}
	resp.AccessToken, err = us.authService.SetUserCacheInfo(ctx, userCacheInfo)
	if err != nil {
		return nil, err
	}
	resp.RoleID = userCacheInfo.RoleID
	if resp.RoleID == role.RoleAdminID {
		err = us.authService.SetAdminUserCacheInfo(ctx, resp.AccessToken, userCacheInfo)
		if err != nil {
			return nil, err
		}
	}

	return resp, nil
}

// RetrievePassWord .
func (us *UserService) RetrievePassWord(ctx context.Context, req *schema.UserRetrievePassWordRequest) error {
	userInfo, has, err := us.userRepo.GetByEmail(ctx, req.Email)
	if err != nil {
		return err
	}
	if !has {
		return nil
	}

	// send email
	data := &schema.EmailCodeContent{
		Email:  req.Email,
		UserID: userInfo.ID,
	}
	code := uuid.NewString()
	verifyEmailURL := fmt.Sprintf("%s/users/password-reset?code=%s", us.getSiteUrl(ctx), code)
	title, body, err := us.emailService.PassResetTemplate(ctx, verifyEmailURL)
	if err != nil {
		return err
	}
	go us.emailService.SendAndSaveCode(ctx, req.Email, title, body, code, data.ToJSONString())
	return nil
}

// UpdatePasswordWhenForgot update user password when user forgot password
func (us *UserService) UpdatePasswordWhenForgot(ctx context.Context, req *schema.UserRePassWordRequest) (err error) {
	data := &schema.EmailCodeContent{}
	err = data.FromJSONString(req.Content)
	if err != nil {
		return errors.BadRequest(reason.EmailVerifyURLExpired)
	}

	userInfo, exist, err := us.userRepo.GetByEmail(ctx, data.Email)
	if err != nil {
		return err
	}
	if !exist {
		return errors.BadRequest(reason.UserNotFound)
	}
	enpass, err := us.encryptPassword(ctx, req.Pass)
	if err != nil {
		return err
	}
	err = us.userRepo.UpdatePass(ctx, userInfo.ID, enpass)
	if err != nil {
		return err
	}
	// When the user changes the password, all the current user's tokens are invalid.
	us.authService.RemoveUserAllTokens(ctx, userInfo.ID)
	return nil
}

func (us *UserService) UserModifyPassWordVerification(ctx context.Context, req *schema.UserModifyPasswordReq) (bool, error) {
	userInfo, has, err := us.userRepo.GetByUserID(ctx, req.UserID)
	if err != nil {
		return false, err
	}
	if !has {
		return false, errors.BadRequest(reason.UserNotFound)
	}
	isPass := us.verifyPassword(ctx, req.OldPass, userInfo.Pass)
	if !isPass {
		return false, nil
	}

	return true, nil
}

// UserModifyPassword user modify password
func (us *UserService) UserModifyPassword(ctx context.Context, req *schema.UserModifyPasswordReq) error {
	enpass, err := us.encryptPassword(ctx, req.Pass)
	if err != nil {
		return err
	}
	userInfo, exist, err := us.userRepo.GetByUserID(ctx, req.UserID)
	if err != nil {
		return err
	}
	if !exist {
		return errors.BadRequest(reason.UserNotFound)
	}

	isPass := us.verifyPassword(ctx, req.OldPass, userInfo.Pass)
	if !isPass {
		return errors.BadRequest(reason.OldPasswordVerificationFailed)
	}
	err = us.userRepo.UpdatePass(ctx, userInfo.ID, enpass)
	if err != nil {
		return err
	}

	us.authService.RemoveTokensExceptCurrentUser(ctx, userInfo.ID, req.AccessToken)
	return nil
}

// UpdateInfo update user info
func (us *UserService) UpdateInfo(ctx context.Context, req *schema.UpdateInfoRequest) (
	errFields []*validator.FormErrorField, err error) {
	siteUsers, err := us.siteInfoService.GetSiteUsers(ctx)
	if err != nil {
		return nil, err
	}

	if siteUsers.AllowUpdateUsername && len(req.Username) > 0 {
		if checker.IsInvalidUsername(req.Username) {
			errFields = append(errFields, &validator.FormErrorField{
				ErrorField: "username",
				ErrorMsg:   reason.UsernameInvalid,
			})
			return errFields, errors.BadRequest(reason.UsernameInvalid)
		}
		if checker.IsReservedUsername(req.Username) {
			errFields = append(errFields, &validator.FormErrorField{
				ErrorField: "username",
				ErrorMsg:   reason.UsernameInvalid,
			})
			return errFields, errors.BadRequest(reason.UsernameInvalid)
		}

		userInfo, exist, err := us.userRepo.GetByUsername(ctx, req.Username)
		if err != nil {
			return nil, err
		}
		if exist && userInfo.ID != req.UserID {
			errFields = append(errFields, &validator.FormErrorField{
				ErrorField: "username",
				ErrorMsg:   reason.UsernameDuplicate,
			})
			return errFields, errors.BadRequest(reason.UsernameDuplicate)
		}
	}

	oldUserInfo, exist, err := us.userRepo.GetByUserID(ctx, req.UserID)
	if err != nil {
		return nil, err
	}
	if !exist {
		return nil, errors.BadRequest(reason.UserNotFound)
	}

	cond := us.formatUserInfoForUpdateInfo(oldUserInfo, req, siteUsers)
	err = us.userRepo.UpdateInfo(ctx, cond)
	return nil, err
}

func (us *UserService) formatUserInfoForUpdateInfo(
	oldUserInfo *entity.User, req *schema.UpdateInfoRequest, siteUsersConf *schema.SiteUsersResp) *entity.User {
	avatar, _ := json.Marshal(req.Avatar)

	userInfo := &entity.User{}
	userInfo.DisplayName = oldUserInfo.DisplayName
	userInfo.Username = oldUserInfo.Username
	userInfo.Avatar = oldUserInfo.Avatar
	userInfo.Bio = oldUserInfo.Bio
	userInfo.BioHTML = oldUserInfo.BioHTML
	userInfo.Website = oldUserInfo.Website
	userInfo.Location = oldUserInfo.Location
	userInfo.ID = req.UserID

	if len(req.DisplayName) > 0 && siteUsersConf.AllowUpdateDisplayName {
		userInfo.DisplayName = req.DisplayName
	}
	if len(req.Username) > 0 && siteUsersConf.AllowUpdateUsername {
		userInfo.Username = req.Username
	}
	if len(avatar) > 0 && siteUsersConf.AllowUpdateAvatar {
		userInfo.Avatar = string(avatar)
	}
	if siteUsersConf.AllowUpdateBio {
		userInfo.Bio = req.Bio
		userInfo.BioHTML = req.BioHTML
	}
	if siteUsersConf.AllowUpdateWebsite {
		userInfo.Website = req.Website
	}
	if siteUsersConf.AllowUpdateLocation {
		userInfo.Location = req.Location
	}
	return userInfo
}

func (us *UserService) UserEmailHas(ctx context.Context, email string) (bool, error) {
	_, has, err := us.userRepo.GetByEmail(ctx, email)
	if err != nil {
		return false, err
	}
	return has, nil
}

// UserUpdateInterface update user interface
func (us *UserService) UserUpdateInterface(ctx context.Context, req *schema.UpdateUserInterfaceRequest) (err error) {
	if !translator.CheckLanguageIsValid(req.Language) {
		return errors.BadRequest(reason.LangNotFound)
	}
	err = us.userRepo.UpdateLanguage(ctx, req.UserId, req.Language)
	if err != nil {
		return
	}
	return nil
}

// UserRegisterByEmail user register
func (us *UserService) UserRegisterByEmail(ctx context.Context, registerUserInfo *schema.UserRegisterReq) (
	resp *schema.GetUserResp, errFields []*validator.FormErrorField, err error,
) {
	_, has, err := us.userRepo.GetByEmail(ctx, registerUserInfo.Email)
	if err != nil {
		return nil, nil, err
	}
	if has {
		errFields = append(errFields, &validator.FormErrorField{
			ErrorField: "e_mail",
			ErrorMsg:   reason.EmailDuplicate,
		})
		return nil, errFields, errors.BadRequest(reason.EmailDuplicate)
	}

	userInfo := &entity.User{}
	userInfo.EMail = registerUserInfo.Email
	userInfo.DisplayName = registerUserInfo.Name
	userInfo.Pass, err = us.encryptPassword(ctx, registerUserInfo.Pass)
	if err != nil {
		return nil, nil, err
	}
	userInfo.Username, err = us.userCommonService.MakeUsername(ctx, registerUserInfo.Name)
	if err != nil {
		errFields = append(errFields, &validator.FormErrorField{
			ErrorField: "name",
			ErrorMsg:   reason.UsernameInvalid,
		})
		return nil, errFields, err
	}
	userInfo.IPInfo = registerUserInfo.IP
	userInfo.MailStatus = entity.EmailStatusToBeVerified
	userInfo.Status = entity.UserStatusAvailable
	userInfo.LastLoginDate = time.Now()
	err = us.userRepo.AddUser(ctx, userInfo)
	if err != nil {
		return nil, nil, err
	}

	// send email
	data := &schema.EmailCodeContent{
		Email:  registerUserInfo.Email,
		UserID: userInfo.ID,
	}
	code := uuid.NewString()
	verifyEmailURL := fmt.Sprintf("%s/users/account-activation?code=%s", us.getSiteUrl(ctx), code)
	title, body, err := us.emailService.RegisterTemplate(ctx, verifyEmailURL)
	if err != nil {
		return nil, nil, err
	}
	go us.emailService.SendAndSaveCode(ctx, userInfo.EMail, title, body, code, data.ToJSONString())

	roleID, err := us.userRoleService.GetUserRole(ctx, userInfo.ID)
	if err != nil {
		log.Error(err)
	}

	// return user info and token
	resp = &schema.GetUserResp{}
	resp.GetFromUserEntity(userInfo)
	userCacheInfo := &entity.UserCacheInfo{
		UserID:      userInfo.ID,
		EmailStatus: userInfo.MailStatus,
		UserStatus:  userInfo.Status,
		RoleID:      roleID,
	}
	resp.AccessToken, err = us.authService.SetUserCacheInfo(ctx, userCacheInfo)
	if err != nil {
		return nil, nil, err
	}
	resp.RoleID = userCacheInfo.RoleID
	if resp.RoleID == role.RoleAdminID {
		err = us.authService.SetAdminUserCacheInfo(ctx, resp.AccessToken, &entity.UserCacheInfo{UserID: userInfo.ID})
		if err != nil {
			return nil, nil, err
		}
	}
	return resp, nil, nil
}

func (us *UserService) UserVerifyEmailSend(ctx context.Context, userID string) error {
	userInfo, has, err := us.userRepo.GetByUserID(ctx, userID)
	if err != nil {
		return err
	}
	if !has {
		return errors.BadRequest(reason.UserNotFound)
	}

	data := &schema.EmailCodeContent{
		Email:  userInfo.EMail,
		UserID: userInfo.ID,
	}
	code := uuid.NewString()
	verifyEmailURL := fmt.Sprintf("%s/users/account-activation?code=%s", us.getSiteUrl(ctx), code)
	title, body, err := us.emailService.RegisterTemplate(ctx, verifyEmailURL)
	if err != nil {
		return err
	}
	go us.emailService.SendAndSaveCode(ctx, userInfo.EMail, title, body, code, data.ToJSONString())
	return nil
}

func (us *UserService) UserNoticeSet(ctx context.Context, userID string, noticeSwitch bool) (
	resp *schema.UserNoticeSetResp, err error,
) {
	userInfo, has, err := us.userRepo.GetByUserID(ctx, userID)
	if err != nil {
		return nil, err
	}
	if !has {
		return nil, errors.BadRequest(reason.UserNotFound)
	}
	if noticeSwitch {
		userInfo.NoticeStatus = schema.NoticeStatusOn
	} else {
		userInfo.NoticeStatus = schema.NoticeStatusOff
	}
	err = us.userRepo.UpdateNoticeStatus(ctx, userInfo.ID, userInfo.NoticeStatus)
	return &schema.UserNoticeSetResp{NoticeSwitch: noticeSwitch}, err
}

func (us *UserService) UserVerifyEmail(ctx context.Context, req *schema.UserVerifyEmailReq) (resp *schema.GetUserResp, err error) {
	data := &schema.EmailCodeContent{}
	err = data.FromJSONString(req.Content)
	if err != nil {
		return nil, errors.BadRequest(reason.EmailVerifyURLExpired)
	}

	userInfo, has, err := us.userRepo.GetByEmail(ctx, data.Email)
	if err != nil {
		return nil, err
	}
	if !has {
		return nil, errors.BadRequest(reason.UserNotFound)
	}
	if userInfo.MailStatus == entity.EmailStatusToBeVerified {
		userInfo.MailStatus = entity.EmailStatusAvailable
		err = us.userRepo.UpdateEmailStatus(ctx, userInfo.ID, userInfo.MailStatus)
		if err != nil {
			return nil, err
		}
	}
	if err = us.userActivity.UserActive(ctx, userInfo.ID); err != nil {
		log.Error(err)
	}

	// In the case of three-party login, the associated users are bound
	if len(data.BindingKey) > 0 {
		err = us.userExternalLoginService.ExternalLoginBindingUser(ctx, data.BindingKey, userInfo)
		if err != nil {
			return nil, err
		}
	}

	accessToken, userCacheInfo, err := us.userCommonService.CacheLoginUserInfo(
<<<<<<< HEAD
		ctx, userInfo.ID, userInfo.MailStatus, userInfo.Status)
=======
		ctx, userInfo.ID, userInfo.MailStatus, userInfo.Status, "")
>>>>>>> ba66ae9d
	if err != nil {
		return nil, err
	}

	resp = &schema.GetUserResp{}
	resp.GetFromUserEntity(userInfo)
	resp.AccessToken = accessToken
	// User verified email will update user email status. So user status cache should be updated.
	if err = us.authService.SetUserStatus(ctx, userCacheInfo); err != nil {
		return nil, err
	}
	return resp, nil
}

// verifyPassword
// Compare whether the password is correct
func (us *UserService) verifyPassword(ctx context.Context, loginPass, userPass string) bool {
	if len(loginPass) == 0 && len(userPass) == 0 {
		return true
	}
	err := bcrypt.CompareHashAndPassword([]byte(userPass), []byte(loginPass))
	return err == nil
}

// encryptPassword
// The password does irreversible encryption.
func (us *UserService) encryptPassword(ctx context.Context, Pass string) (string, error) {
	hashPwd, err := bcrypt.GenerateFromPassword([]byte(Pass), bcrypt.DefaultCost)
	// This encrypted string can be saved to the database and can be used as password matching verification
	return string(hashPwd), err
}

// UserChangeEmailSendCode user change email verification
func (us *UserService) UserChangeEmailSendCode(ctx context.Context, req *schema.UserChangeEmailSendCodeReq) (
	resp []*validator.FormErrorField, err error) {
	userInfo, exist, err := us.userRepo.GetByUserID(ctx, req.UserID)
	if err != nil {
		return nil, err
	}
	if !exist {
		return nil, errors.BadRequest(reason.UserNotFound)
	}

	// If user's email already verified, then must verify password first.
	if userInfo.MailStatus == entity.EmailStatusAvailable && !us.verifyPassword(ctx, req.Pass, userInfo.Pass) {
		resp = append(resp, &validator.FormErrorField{
			ErrorField: "pass",
			ErrorMsg:   translator.Tr(handler.GetLangByCtx(ctx), reason.OldPasswordVerificationFailed),
		})
		return resp, errors.BadRequest(reason.OldPasswordVerificationFailed)
	}

	_, exist, err = us.userRepo.GetByEmail(ctx, req.Email)
	if err != nil {
		return nil, err
	}
	if exist {
		resp = append([]*validator.FormErrorField{}, &validator.FormErrorField{
			ErrorField: "e_mail",
			ErrorMsg:   translator.Tr(handler.GetLangByCtx(ctx), reason.EmailDuplicate),
		})
		return resp, errors.BadRequest(reason.EmailDuplicate)
	}

	data := &schema.EmailCodeContent{
		Email:  req.Email,
		UserID: req.UserID,
	}
	code := uuid.NewString()
	var title, body string
	verifyEmailURL := fmt.Sprintf("%s/users/confirm-new-email?code=%s", us.getSiteUrl(ctx), code)
	if userInfo.MailStatus == entity.EmailStatusToBeVerified {
		title, body, err = us.emailService.RegisterTemplate(ctx, verifyEmailURL)
	} else {
		title, body, err = us.emailService.ChangeEmailTemplate(ctx, verifyEmailURL)
	}
	if err != nil {
		return nil, err
	}
	log.Infof("send email confirmation %s", verifyEmailURL)

	go us.emailService.SendAndSaveCode(context.Background(), req.Email, title, body, code, data.ToJSONString())
	return nil, nil
}

// UserChangeEmailVerify user change email verify code
func (us *UserService) UserChangeEmailVerify(ctx context.Context, content string) (resp *schema.GetUserResp, err error) {
	data := &schema.EmailCodeContent{}
	err = data.FromJSONString(content)
	if err != nil {
		return nil, errors.BadRequest(reason.EmailVerifyURLExpired)
	}

	_, exist, err := us.userRepo.GetByEmail(ctx, data.Email)
	if err != nil {
		return nil, err
	}
	if exist {
		return nil, errors.BadRequest(reason.EmailDuplicate)
	}

	userInfo, exist, err := us.userRepo.GetByUserID(ctx, data.UserID)
	if err != nil {
		return nil, err
	}
	if !exist {
		return nil, errors.BadRequest(reason.UserNotFound)
	}
	err = us.userRepo.UpdateEmail(ctx, data.UserID, data.Email)
	if err != nil {
		return nil, errors.BadRequest(reason.UserNotFound)
	}
	err = us.userRepo.UpdateEmailStatus(ctx, data.UserID, entity.EmailStatusAvailable)
	if err != nil {
		return nil, err
	}

	roleID, err := us.userRoleService.GetUserRole(ctx, userInfo.ID)
	if err != nil {
		log.Error(err)
	}

	resp = &schema.GetUserResp{}
	resp.GetFromUserEntity(userInfo)
	userCacheInfo := &entity.UserCacheInfo{
		UserID:      userInfo.ID,
		EmailStatus: entity.EmailStatusAvailable,
		UserStatus:  userInfo.Status,
		RoleID:      roleID,
	}
	resp.AccessToken, err = us.authService.SetUserCacheInfo(ctx, userCacheInfo)
	if err != nil {
		return nil, err
	}
	// User verified email will update user email status. So user status cache should be updated.
	if err = us.authService.SetUserStatus(ctx, userCacheInfo); err != nil {
		return nil, err
	}
	resp.RoleID = userCacheInfo.RoleID
	if resp.RoleID == role.RoleAdminID {
		err = us.authService.SetAdminUserCacheInfo(ctx, resp.AccessToken, &entity.UserCacheInfo{UserID: userInfo.ID})
		if err != nil {
			return nil, err
		}
	}
	return resp, nil
}

// getSiteUrl get site url
func (us *UserService) getSiteUrl(ctx context.Context) string {
	siteGeneral, err := us.siteInfoService.GetSiteGeneral(ctx)
	if err != nil {
		log.Errorf("get site general failed: %s", err)
		return ""
	}
	return siteGeneral.SiteUrl
}

// UserRanking get user ranking
func (us *UserService) UserRanking(ctx context.Context) (resp *schema.UserRankingResp, err error) {
	limit := 20
	endTime := time.Now()
	startTime := endTime.AddDate(0, 0, -7)
	userIDs, userIDExist := make([]string, 0), make(map[string]bool, 0)

	// get most reputation users
	rankStat, rankStatUserIDs, err := us.getActivityUserRankStat(ctx, startTime, endTime, limit, userIDExist)
	if err != nil {
		return nil, err
	}
	userIDs = append(userIDs, rankStatUserIDs...)

	// get most vote users
	voteStat, voteStatUserIDs, err := us.getActivityUserVoteStat(ctx, startTime, endTime, limit, userIDExist)
	if err != nil {
		return nil, err
	}
	userIDs = append(userIDs, voteStatUserIDs...)

	// get all staff members
	userRoleRels, staffUserIDs, err := us.getStaff(ctx, userIDExist)
	if err != nil {
		return nil, err
	}
	userIDs = append(userIDs, staffUserIDs...)

	// get user information
	userInfoMapping, err := us.getUserInfoMapping(ctx, userIDs)
	if err != nil {
		return nil, err
	}
	return us.warpStatRankingResp(userInfoMapping, rankStat, voteStat, userRoleRels), nil
}

// UserUnsubscribeEmailNotification user unsubscribe email notification
func (us *UserService) UserUnsubscribeEmailNotification(
	ctx context.Context, req *schema.UserUnsubscribeEmailNotificationReq) (err error) {
	data := &schema.EmailCodeContent{}
	err = data.FromJSONString(req.Content)
	if err != nil || len(data.UserID) == 0 {
		return errors.BadRequest(reason.EmailVerifyURLExpired)
	}

	userInfo, exist, err := us.userRepo.GetByUserID(ctx, data.UserID)
	if err != nil {
		return err
	}
	if !exist {
		return errors.BadRequest(reason.UserNotFound)
	}
	return us.userRepo.UpdateNoticeStatus(ctx, userInfo.ID, schema.NoticeStatusOff)
}

func (us *UserService) getActivityUserRankStat(ctx context.Context, startTime, endTime time.Time, limit int,
	userIDExist map[string]bool) (rankStat []*entity.ActivityUserRankStat, userIDs []string, err error) {
	if plugin.RankAgentEnabled() {
		return make([]*entity.ActivityUserRankStat, 0), make([]string, 0), nil
	}
	rankStat, err = us.activityRepo.GetUsersWhoHasGainedTheMostReputation(ctx, startTime, endTime, limit)
	if err != nil {
		return nil, nil, err
	}
	for _, stat := range rankStat {
		if stat.Rank <= 0 {
			continue
		}
		if userIDExist[stat.UserID] {
			continue
		}
		userIDs = append(userIDs, stat.UserID)
		userIDExist[stat.UserID] = true
	}
	return rankStat, userIDs, nil
}

func (us *UserService) getActivityUserVoteStat(ctx context.Context, startTime, endTime time.Time, limit int,
	userIDExist map[string]bool) (voteStat []*entity.ActivityUserVoteStat, userIDs []string, err error) {
	if plugin.RankAgentEnabled() {
		return make([]*entity.ActivityUserVoteStat, 0), make([]string, 0), nil
	}
	voteStat, err = us.activityRepo.GetUsersWhoHasVoteMost(ctx, startTime, endTime, limit)
	if err != nil {
		return nil, nil, err
	}
	for _, stat := range voteStat {
		if stat.VoteCount <= 0 {
			continue
		}
		if userIDExist[stat.UserID] {
			continue
		}
		userIDs = append(userIDs, stat.UserID)
		userIDExist[stat.UserID] = true
	}
	return voteStat, userIDs, nil
}

func (us *UserService) getStaff(ctx context.Context, userIDExist map[string]bool) (
	userRoleRels []*entity.UserRoleRel, userIDs []string, err error) {
	userRoleRels, err = us.userRoleService.GetUserByRoleID(ctx, []int{role.RoleAdminID, role.RoleModeratorID})
	if err != nil {
		return nil, nil, err
	}
	for _, rel := range userRoleRels {
		if userIDExist[rel.UserID] {
			continue
		}
		userIDs = append(userIDs, rel.UserID)
		userIDExist[rel.UserID] = true
	}
	return userRoleRels, userIDs, nil
}

func (us *UserService) getUserInfoMapping(ctx context.Context, userIDs []string) (
	userInfoMapping map[string]*entity.User, err error) {
	userInfoMapping = make(map[string]*entity.User, 0)
	if len(userIDs) == 0 {
		return userInfoMapping, nil
	}
	userInfoList, err := us.userRepo.BatchGetByID(ctx, userIDs)
	if err != nil {
		return nil, err
	}
	for _, user := range userInfoList {
		user.Avatar = schema.FormatAvatarInfo(user.Avatar, user.EMail)
		userInfoMapping[user.ID] = user
	}
	return userInfoMapping, nil
}

func (us *UserService) warpStatRankingResp(
	userInfoMapping map[string]*entity.User,
	rankStat []*entity.ActivityUserRankStat,
	voteStat []*entity.ActivityUserVoteStat,
	userRoleRels []*entity.UserRoleRel) (resp *schema.UserRankingResp) {
	resp = &schema.UserRankingResp{
		UsersWithTheMostReputation: make([]*schema.UserRankingSimpleInfo, 0),
		UsersWithTheMostVote:       make([]*schema.UserRankingSimpleInfo, 0),
		Staffs:                     make([]*schema.UserRankingSimpleInfo, 0),
	}
	for _, stat := range rankStat {
		if stat.Rank <= 0 {
			continue
		}
		if userInfo := userInfoMapping[stat.UserID]; userInfo != nil {
			resp.UsersWithTheMostReputation = append(resp.UsersWithTheMostReputation, &schema.UserRankingSimpleInfo{
				Username:    userInfo.Username,
				Rank:        stat.Rank,
				DisplayName: userInfo.DisplayName,
				Avatar:      userInfo.Avatar,
			})
		}
	}
	for _, stat := range voteStat {
		if stat.VoteCount <= 0 {
			continue
		}
		if userInfo := userInfoMapping[stat.UserID]; userInfo != nil {
			resp.UsersWithTheMostVote = append(resp.UsersWithTheMostVote, &schema.UserRankingSimpleInfo{
				Username:    userInfo.Username,
				VoteCount:   stat.VoteCount,
				DisplayName: userInfo.DisplayName,
				Avatar:      userInfo.Avatar,
			})
		}
	}
	for _, rel := range userRoleRels {
		if userInfo := userInfoMapping[rel.UserID]; userInfo != nil {
			resp.Staffs = append(resp.Staffs, &schema.UserRankingSimpleInfo{
				Username:    userInfo.Username,
				Rank:        userInfo.Rank,
				DisplayName: userInfo.DisplayName,
				Avatar:      userInfo.Avatar,
			})
		}
	}
	return resp
}<|MERGE_RESOLUTION|>--- conflicted
+++ resolved
@@ -523,11 +523,7 @@
 	}
 
 	accessToken, userCacheInfo, err := us.userCommonService.CacheLoginUserInfo(
-<<<<<<< HEAD
-		ctx, userInfo.ID, userInfo.MailStatus, userInfo.Status)
-=======
 		ctx, userInfo.ID, userInfo.MailStatus, userInfo.Status, "")
->>>>>>> ba66ae9d
 	if err != nil {
 		return nil, err
 	}
