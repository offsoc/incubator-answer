package service

import (
	"context"
	"encoding/json"
	"fmt"
<<<<<<< HEAD
=======
	"time"
>>>>>>> 033cbc50

	"github.com/answerdev/answer/internal/base/handler"
	"github.com/answerdev/answer/internal/base/reason"
	"github.com/answerdev/answer/internal/base/translator"
	"github.com/answerdev/answer/internal/base/validator"
	"github.com/answerdev/answer/internal/entity"
	"github.com/answerdev/answer/internal/schema"
	"github.com/answerdev/answer/internal/service/activity"
	"github.com/answerdev/answer/internal/service/activity_common"
	"github.com/answerdev/answer/internal/service/auth"
	"github.com/answerdev/answer/internal/service/export"
	"github.com/answerdev/answer/internal/service/role"
	"github.com/answerdev/answer/internal/service/service_config"
	"github.com/answerdev/answer/internal/service/siteinfo_common"
	usercommon "github.com/answerdev/answer/internal/service/user_common"
	"github.com/google/uuid"
	"github.com/segmentfault/pacman/errors"
	"github.com/segmentfault/pacman/log"
	"golang.org/x/crypto/bcrypt"
)

// UserRepo user repository

// UserService user service
type UserService struct {
	userCommonService *usercommon.UserCommon
	userRepo          usercommon.UserRepo
	userActivity      activity.UserActiveActivityRepo
<<<<<<< HEAD
=======
	activityRepo      activity_common.ActivityRepo
>>>>>>> 033cbc50
	serviceConfig     *service_config.ServiceConfig
	emailService      *export.EmailService
	authService       *auth.AuthService
	siteInfoService   *siteinfo_common.SiteInfoCommonService
	userRoleService   *role.UserRoleRelService
}

func NewUserService(userRepo usercommon.UserRepo,
	userActivity activity.UserActiveActivityRepo,
	activityRepo activity_common.ActivityRepo,
	emailService *export.EmailService,
	authService *auth.AuthService,
	serviceConfig *service_config.ServiceConfig,
	siteInfoService *siteinfo_common.SiteInfoCommonService,
	userRoleService *role.UserRoleRelService,
	userCommonService *usercommon.UserCommon,
) *UserService {
	return &UserService{
		userCommonService: userCommonService,
		userRepo:          userRepo,
		userActivity:      userActivity,
<<<<<<< HEAD
=======
		activityRepo:      activityRepo,
>>>>>>> 033cbc50
		emailService:      emailService,
		serviceConfig:     serviceConfig,
		authService:       authService,
		siteInfoService:   siteInfoService,
		userRoleService:   userRoleService,
	}
}

// GetUserInfoByUserID get user info by user id
func (us *UserService) GetUserInfoByUserID(ctx context.Context, token, userID string) (resp *schema.GetUserToSetShowResp, err error) {
	userInfo, exist, err := us.userRepo.GetByUserID(ctx, userID)
	if err != nil {
		return nil, err
	}
	if !exist {
		return nil, errors.BadRequest(reason.UserNotFound)
	}
	roleID, err := us.userRoleService.GetUserRole(ctx, userInfo.ID)
	if err != nil {
		log.Error(err)
	}
	resp = &schema.GetUserToSetShowResp{}
	resp.GetFromUserEntity(userInfo)
	resp.AccessToken = token
	resp.IsAdmin = roleID == role.RoleAdminID
	return resp, nil
}

func (us *UserService) GetOtherUserInfoByUsername(ctx context.Context, username string) (
	resp *schema.GetOtherUserInfoResp, err error,
) {
	userInfo, exist, err := us.userRepo.GetByUsername(ctx, username)
	if err != nil {
		return nil, err
	}
	resp = &schema.GetOtherUserInfoResp{}
	if !exist {
		return resp, nil
	}
	resp.Has = true
	resp.Info = &schema.GetOtherUserInfoByUsernameResp{}
	resp.Info.GetFromUserEntity(userInfo)
	return resp, nil
}

// EmailLogin email login
func (us *UserService) EmailLogin(ctx context.Context, req *schema.UserEmailLogin) (resp *schema.GetUserResp, err error) {
	userInfo, exist, err := us.userRepo.GetByEmail(ctx, req.Email)
	if err != nil {
		return nil, err
	}
	if !exist || userInfo.Status == entity.UserStatusDeleted {
		return nil, errors.BadRequest(reason.EmailOrPasswordWrong)
	}
	if !us.verifyPassword(ctx, req.Pass, userInfo.Pass) {
		return nil, errors.BadRequest(reason.EmailOrPasswordWrong)
	}

	err = us.userRepo.UpdateLastLoginDate(ctx, userInfo.ID)
	if err != nil {
		log.Error("UpdateLastLoginDate", err.Error())
	}

	roleID, err := us.userRoleService.GetUserRole(ctx, userInfo.ID)
	if err != nil {
		log.Error(err)
	}

	resp = &schema.GetUserResp{}
	resp.GetFromUserEntity(userInfo)
	userCacheInfo := &entity.UserCacheInfo{
		UserID:      userInfo.ID,
		EmailStatus: userInfo.MailStatus,
		UserStatus:  userInfo.Status,
		IsAdmin:     roleID == role.RoleAdminID,
	}
	resp.AccessToken, err = us.authService.SetUserCacheInfo(ctx, userCacheInfo)
	if err != nil {
		return nil, err
	}
	resp.IsAdmin = userCacheInfo.IsAdmin
	if resp.IsAdmin {
		err = us.authService.SetCmsUserCacheInfo(ctx, resp.AccessToken, userCacheInfo)
		if err != nil {
			return nil, err
		}
	}

	return resp, nil
}

// RetrievePassWord .
func (us *UserService) RetrievePassWord(ctx context.Context, req *schema.UserRetrievePassWordRequest) (string, error) {
	userInfo, has, err := us.userRepo.GetByEmail(ctx, req.Email)
	if err != nil {
		return "", err
	}
	if !has {
		return "", errors.BadRequest(reason.UserNotFound)
	}

	// send email
	data := &schema.EmailCodeContent{
		Email:  req.Email,
		UserID: userInfo.ID,
	}
	code := uuid.NewString()
	verifyEmailURL := fmt.Sprintf("%s/users/password-reset?code=%s", us.getSiteUrl(ctx), code)
	title, body, err := us.emailService.PassResetTemplate(ctx, verifyEmailURL)
	if err != nil {
		return "", err
	}
	go us.emailService.Send(ctx, req.Email, title, body, code, data.ToJSONString())
	return code, nil
}

// UseRePassword
func (us *UserService) UseRePassword(ctx context.Context, req *schema.UserRePassWordRequest) (resp *schema.GetUserResp, err error) {
	data := &schema.EmailCodeContent{}
	err = data.FromJSONString(req.Content)
	if err != nil {
		return nil, errors.BadRequest(reason.EmailVerifyURLExpired)
	}

	userInfo, exist, err := us.userRepo.GetByEmail(ctx, data.Email)
	if err != nil {
		return nil, err
	}
	if !exist {
		return nil, errors.BadRequest(reason.UserNotFound)
	}
	enpass, err := us.encryptPassword(ctx, req.Pass)
	if err != nil {
		return nil, err
	}
	err = us.userRepo.UpdatePass(ctx, userInfo.ID, enpass)
	if err != nil {
		return nil, err
	}
	resp = &schema.GetUserResp{}
	return resp, nil
}

func (us *UserService) UserModifyPassWordVerification(ctx context.Context, request *schema.UserModifyPassWordRequest) (bool, error) {
	userInfo, has, err := us.userRepo.GetByUserID(ctx, request.UserID)
	if err != nil {
		return false, err
	}
	if !has {
		return false, fmt.Errorf("user does not exist")
	}
	isPass := us.verifyPassword(ctx, request.OldPass, userInfo.Pass)
	if !isPass {
		return false, nil
	}

	return true, nil
}

// UserModifyPassword user modify password
func (us *UserService) UserModifyPassword(ctx context.Context, request *schema.UserModifyPassWordRequest) error {
	enpass, err := us.encryptPassword(ctx, request.Pass)
	if err != nil {
		return err
	}
	userInfo, has, err := us.userRepo.GetByUserID(ctx, request.UserID)
	if err != nil {
		return err
	}
	if !has {
		return fmt.Errorf("user does not exist")
	}
	isPass := us.verifyPassword(ctx, request.OldPass, userInfo.Pass)
	if !isPass {
		return fmt.Errorf("the old password verification failed")
	}
	err = us.userRepo.UpdatePass(ctx, userInfo.ID, enpass)
	if err != nil {
		return err
	}
	return nil
}

// UpdateInfo update user info
func (us *UserService) UpdateInfo(ctx context.Context, req *schema.UpdateInfoRequest) (err error) {
	if len(req.Username) > 0 {
		userInfo, exist, err := us.userRepo.GetByUsername(ctx, req.Username)
		if err != nil {
			return err
		}
		if exist && userInfo.ID != req.UserID {
			return errors.BadRequest(reason.UsernameDuplicate)
		}
	}
	avatar, err := json.Marshal(req.Avatar)
	if err != nil {
		err = errors.BadRequest(reason.UserSetAvatar).WithError(err).WithStack()
		return err
	}
	userInfo := entity.User{}
	userInfo.ID = req.UserID
	userInfo.Avatar = string(avatar)
	userInfo.DisplayName = req.DisplayName
	userInfo.Bio = req.Bio
	userInfo.BioHTML = req.BioHTML
	userInfo.Location = req.Location
	userInfo.Website = req.Website
	userInfo.Username = req.Username
	if err := us.userRepo.UpdateInfo(ctx, &userInfo); err != nil {
		return err
	}
	return nil
}

func (us *UserService) UserEmailHas(ctx context.Context, email string) (bool, error) {
	_, has, err := us.userRepo.GetByEmail(ctx, email)
	if err != nil {
		return false, err
	}
	return has, nil
}

// UserUpdateInterface update user interface
func (us *UserService) UserUpdateInterface(ctx context.Context, req *schema.UpdateUserInterfaceRequest) (err error) {
	if !translator.CheckLanguageIsValid(req.Language) {
		return errors.BadRequest(reason.LangNotFound)
	}
	err = us.userRepo.UpdateLanguage(ctx, req.UserId, req.Language)
	if err != nil {
		return
	}
	return nil
}

// UserRegisterByEmail user register
func (us *UserService) UserRegisterByEmail(ctx context.Context, registerUserInfo *schema.UserRegisterReq) (
	resp *schema.GetUserResp, err error,
) {
	_, has, err := us.userRepo.GetByEmail(ctx, registerUserInfo.Email)
	if err != nil {
		return nil, err
	}
	if has {
		return nil, errors.BadRequest(reason.EmailDuplicate)
	}

	userInfo := &entity.User{}
	userInfo.EMail = registerUserInfo.Email
	userInfo.DisplayName = registerUserInfo.Name
	userInfo.Pass, err = us.encryptPassword(ctx, registerUserInfo.Pass)
	if err != nil {
		return nil, err
	}
	userInfo.Username, err = us.userCommonService.MakeUsername(ctx, registerUserInfo.Name)
	if err != nil {
		return nil, err
	}
	userInfo.IPInfo = registerUserInfo.IP
	userInfo.MailStatus = entity.EmailStatusToBeVerified
	userInfo.Status = entity.UserStatusAvailable
	err = us.userRepo.AddUser(ctx, userInfo)
	if err != nil {
		return nil, err
	}

	// send email
	data := &schema.EmailCodeContent{
		Email:  registerUserInfo.Email,
		UserID: userInfo.ID,
	}
	code := uuid.NewString()
	verifyEmailURL := fmt.Sprintf("%s/users/account-activation?code=%s", us.getSiteUrl(ctx), code)
	title, body, err := us.emailService.RegisterTemplate(ctx, verifyEmailURL)
	if err != nil {
		return nil, err
	}
	go us.emailService.Send(ctx, userInfo.EMail, title, body, code, data.ToJSONString())

	roleID, err := us.userRoleService.GetUserRole(ctx, userInfo.ID)
	if err != nil {
		log.Error(err)
	}

	// return user info and token
	resp = &schema.GetUserResp{}
	resp.GetFromUserEntity(userInfo)
	userCacheInfo := &entity.UserCacheInfo{
		UserID:      userInfo.ID,
		EmailStatus: userInfo.MailStatus,
		UserStatus:  userInfo.Status,
		IsAdmin:     roleID == role.RoleAdminID,
	}
	resp.AccessToken, err = us.authService.SetUserCacheInfo(ctx, userCacheInfo)
	if err != nil {
		return nil, err
	}
	resp.IsAdmin = userCacheInfo.IsAdmin
	if resp.IsAdmin {
		err = us.authService.SetCmsUserCacheInfo(ctx, resp.AccessToken, &entity.UserCacheInfo{UserID: userInfo.ID})
		if err != nil {
			return nil, err
		}
	}
	return resp, nil
}

func (us *UserService) UserVerifyEmailSend(ctx context.Context, userID string) error {
	userInfo, has, err := us.userRepo.GetByUserID(ctx, userID)
	if err != nil {
		return err
	}
	if !has {
		return errors.BadRequest(reason.UserNotFound)
	}

	data := &schema.EmailCodeContent{
		Email:  userInfo.EMail,
		UserID: userInfo.ID,
	}
	code := uuid.NewString()
	verifyEmailURL := fmt.Sprintf("%s/users/account-activation?code=%s", us.getSiteUrl(ctx), code)
	title, body, err := us.emailService.RegisterTemplate(ctx, verifyEmailURL)
	if err != nil {
		return err
	}
	go us.emailService.Send(ctx, userInfo.EMail, title, body, code, data.ToJSONString())
	return nil
}

func (us *UserService) UserNoticeSet(ctx context.Context, userID string, noticeSwitch bool) (
	resp *schema.UserNoticeSetResp, err error,
) {
	userInfo, has, err := us.userRepo.GetByUserID(ctx, userID)
	if err != nil {
		return nil, err
	}
	if !has {
		return nil, errors.BadRequest(reason.UserNotFound)
	}
	if noticeSwitch {
		userInfo.NoticeStatus = schema.NoticeStatusOn
	} else {
		userInfo.NoticeStatus = schema.NoticeStatusOff
	}
	err = us.userRepo.UpdateNoticeStatus(ctx, userInfo.ID, userInfo.NoticeStatus)
	return &schema.UserNoticeSetResp{NoticeSwitch: noticeSwitch}, err
}

func (us *UserService) UserVerifyEmail(ctx context.Context, req *schema.UserVerifyEmailReq) (resp *schema.GetUserResp, err error) {
	data := &schema.EmailCodeContent{}
	err = data.FromJSONString(req.Content)
	if err != nil {
		return nil, errors.BadRequest(reason.EmailVerifyURLExpired)
	}

	userInfo, has, err := us.userRepo.GetByEmail(ctx, data.Email)
	if err != nil {
		return nil, err
	}
	if !has {
		return nil, errors.BadRequest(reason.UserNotFound)
	}
	userInfo.MailStatus = entity.EmailStatusAvailable
	err = us.userRepo.UpdateEmailStatus(ctx, userInfo.ID, userInfo.MailStatus)
	if err != nil {
		return nil, err
	}
	if err = us.userActivity.UserActive(ctx, userInfo.ID); err != nil {
		log.Error(err)
	}

	roleID, err := us.userRoleService.GetUserRole(ctx, userInfo.ID)
	if err != nil {
		log.Error(err)
	}

	resp = &schema.GetUserResp{}
	resp.GetFromUserEntity(userInfo)
	userCacheInfo := &entity.UserCacheInfo{
		UserID:      userInfo.ID,
		EmailStatus: userInfo.MailStatus,
		UserStatus:  userInfo.Status,
		IsAdmin:     roleID == role.RoleAdminID,
	}
	resp.AccessToken, err = us.authService.SetUserCacheInfo(ctx, userCacheInfo)
	if err != nil {
		return nil, err
	}
	// User verified email will update user email status. So user status cache should be updated.
	if err = us.authService.SetUserStatus(ctx, userCacheInfo); err != nil {
		return nil, err
	}
	resp.IsAdmin = userCacheInfo.IsAdmin
	if resp.IsAdmin {
		err = us.authService.SetCmsUserCacheInfo(ctx, resp.AccessToken, &entity.UserCacheInfo{UserID: userInfo.ID})
		if err != nil {
			return nil, err
		}
	}
	return resp, nil
}

// verifyPassword
// Compare whether the password is correct
func (us *UserService) verifyPassword(ctx context.Context, LoginPass, UserPass string) bool {
	err := bcrypt.CompareHashAndPassword([]byte(UserPass), []byte(LoginPass))
	return err == nil
}

// encryptPassword
// The password does irreversible encryption.
func (us *UserService) encryptPassword(ctx context.Context, Pass string) (string, error) {
	hashPwd, err := bcrypt.GenerateFromPassword([]byte(Pass), bcrypt.DefaultCost)
	// This encrypted string can be saved to the database and can be used as password matching verification
	return string(hashPwd), err
}

// UserChangeEmailSendCode user change email verification
func (us *UserService) UserChangeEmailSendCode(ctx context.Context, req *schema.UserChangeEmailSendCodeReq) (
	resp []*validator.FormErrorField, err error) {
	userInfo, exist, err := us.userRepo.GetByUserID(ctx, req.UserID)
	if err != nil {
		return nil, err
	}
	if !exist {
		return nil, errors.BadRequest(reason.UserNotFound)
	}

	_, exist, err = us.userRepo.GetByEmail(ctx, req.Email)
	if err != nil {
		return nil, err
	}
	if exist {
		resp = append([]*validator.FormErrorField{}, &validator.FormErrorField{
			ErrorField: "e_mail",
			ErrorMsg:   translator.GlobalTrans.Tr(handler.GetLangByCtx(ctx), reason.EmailDuplicate),
		})
		return resp, errors.BadRequest(reason.EmailDuplicate)
	}

	data := &schema.EmailCodeContent{
		Email:  req.Email,
		UserID: req.UserID,
	}
	code := uuid.NewString()
	var title, body string
	verifyEmailURL := fmt.Sprintf("%s/users/confirm-new-email?code=%s", us.getSiteUrl(ctx), code)
	if userInfo.MailStatus == entity.EmailStatusToBeVerified {
		title, body, err = us.emailService.RegisterTemplate(ctx, verifyEmailURL)
	} else {
		title, body, err = us.emailService.ChangeEmailTemplate(ctx, verifyEmailURL)
	}
	if err != nil {
		return nil, err
	}
	log.Infof("send email confirmation %s", verifyEmailURL)

	go us.emailService.Send(context.Background(), req.Email, title, body, code, data.ToJSONString())
	return nil, nil
}

// UserChangeEmailVerify user change email verify code
func (us *UserService) UserChangeEmailVerify(ctx context.Context, content string) (err error) {
	data := &schema.EmailCodeContent{}
	err = data.FromJSONString(content)
	if err != nil {
		return errors.BadRequest(reason.EmailVerifyURLExpired)
	}

	_, exist, err := us.userRepo.GetByEmail(ctx, data.Email)
	if err != nil {
		return err
	}
	if exist {
		return errors.BadRequest(reason.EmailDuplicate)
	}

	_, exist, err = us.userRepo.GetByUserID(ctx, data.UserID)
	if err != nil {
		return err
	}
	if !exist {
		return errors.BadRequest(reason.UserNotFound)
	}
	err = us.userRepo.UpdateEmail(ctx, data.UserID, data.Email)
	if err != nil {
		return errors.BadRequest(reason.UserNotFound)
	}
	err = us.userRepo.UpdateEmailStatus(ctx, data.UserID, entity.EmailStatusAvailable)
	if err != nil {
		return err
	}
	return nil
}

// getSiteUrl get site url
func (us *UserService) getSiteUrl(ctx context.Context) string {
	siteGeneral, err := us.siteInfoService.GetSiteGeneral(ctx)
	if err != nil {
		log.Errorf("get site general failed: %s", err)
		return ""
	}
	return siteGeneral.SiteUrl
}

// UserRanking get user ranking
<<<<<<< HEAD
func (us *UserService) UserRanking(ctx context.Context) (resp []*schema.UserRankingResp, err error) {
	//us.userRepo.GetByUserID()
	return
=======
func (us *UserService) UserRanking(ctx context.Context) (resp *schema.UserRankingResp, err error) {
	limit := 20
	endTime := time.Now()
	startTime := endTime.AddDate(0, 0, -7)
	userIDs, userIDExist := make([]string, 0), make(map[string]bool, 0)

	// get most reputation users
	rankStat, rankStatUserIDs, err := us.getActivityUserRankStat(ctx, startTime, endTime, limit, userIDExist)
	if err != nil {
		return resp, nil
	}
	userIDs = append(userIDs, rankStatUserIDs...)

	// get most vote users
	voteStat, voteStatUserIDs, err := us.getActivityUserVoteStat(ctx, startTime, endTime, limit, userIDExist)
	if err != nil {
		return resp, nil
	}
	userIDs = append(userIDs, voteStatUserIDs...)

	// get all staff members
	userRoleRels, staffUserIDs, err := us.getStaff(ctx, userIDExist)
	if err != nil {
		return resp, nil
	}
	userIDs = append(userIDs, staffUserIDs...)

	// get user information
	userInfoMapping, err := us.getUserInfoMapping(ctx, userIDs)
	if err != nil {
		return nil, err
	}
	return us.warpStatRankingResp(userInfoMapping, rankStat, voteStat, userRoleRels), nil
}

func (us *UserService) getActivityUserRankStat(ctx context.Context, startTime, endTime time.Time, limit int,
	userIDExist map[string]bool) (rankStat []*entity.ActivityUserRankStat, userIDs []string, err error) {
	rankStat, err = us.activityRepo.GetUsersWhoHasGainedTheMostReputation(ctx, startTime, endTime, limit)
	if err != nil {
		return nil, nil, err
	}
	for _, stat := range rankStat {
		if stat.Rank <= 0 {
			continue
		}
		if userIDExist[stat.UserID] {
			continue
		}
		userIDs = append(userIDs, stat.UserID)
		userIDExist[stat.UserID] = true
	}
	return rankStat, userIDs, nil
}

func (us *UserService) getActivityUserVoteStat(ctx context.Context, startTime, endTime time.Time, limit int,
	userIDExist map[string]bool) (voteStat []*entity.ActivityUserVoteStat, userIDs []string, err error) {
	voteStat, err = us.activityRepo.GetUsersWhoHasVoteMost(ctx, startTime, endTime, limit)
	if err != nil {
		return nil, nil, err
	}
	for _, stat := range voteStat {
		if stat.VoteCount == 0 {
			continue
		}
		if userIDExist[stat.UserID] {
			continue
		}
		userIDs = append(userIDs, stat.UserID)
		userIDExist[stat.UserID] = true
	}
	return voteStat, userIDs, nil
}

func (us *UserService) getStaff(ctx context.Context, userIDExist map[string]bool) (
	userRoleRels []*entity.UserRoleRel, userIDs []string, err error) {
	userRoleRels, err = us.userRoleService.GetUserByRoleID(ctx, []int{role.RoleAdminID, role.RoleModeratorID})
	if err != nil {
		return nil, nil, err
	}
	for _, rel := range userRoleRels {
		if userIDExist[rel.UserID] {
			continue
		}
		userIDs = append(userIDs, rel.UserID)
		userIDExist[rel.UserID] = true
	}
	return userRoleRels, userIDs, nil
}

func (us *UserService) getUserInfoMapping(ctx context.Context, userIDs []string) (
	userInfoMapping map[string]*entity.User, err error) {
	userInfoMapping = make(map[string]*entity.User, 0)
	if len(userIDs) == 0 {
		return userInfoMapping, nil
	}
	userInfoList, err := us.userRepo.BatchGetByID(ctx, userIDs)
	if err != nil {
		return nil, err
	}
	for _, user := range userInfoList {
		user.Avatar = schema.FormatAvatarInfo(user.Avatar)
		userInfoMapping[user.ID] = user
	}
	return userInfoMapping, nil
}

func (us *UserService) warpStatRankingResp(
	userInfoMapping map[string]*entity.User,
	rankStat []*entity.ActivityUserRankStat,
	voteStat []*entity.ActivityUserVoteStat,
	userRoleRels []*entity.UserRoleRel) (resp *schema.UserRankingResp) {
	resp = &schema.UserRankingResp{
		UsersWithTheMostReputation: make([]*schema.UserRankingSimpleInfo, 0),
		UsersWithTheMostVote:       make([]*schema.UserRankingSimpleInfo, 0),
		Staffs:                     make([]*schema.UserRankingSimpleInfo, 0),
	}
	for _, stat := range rankStat {
		if userInfo := userInfoMapping[stat.UserID]; userInfo != nil {
			resp.UsersWithTheMostReputation = append(resp.UsersWithTheMostReputation, &schema.UserRankingSimpleInfo{
				Username:    userInfo.Username,
				Rank:        stat.Rank,
				DisplayName: userInfo.DisplayName,
				Avatar:      userInfo.Avatar,
			})
		}
	}
	for _, stat := range voteStat {
		if userInfo := userInfoMapping[stat.UserID]; userInfo != nil {
			resp.UsersWithTheMostVote = append(resp.UsersWithTheMostVote, &schema.UserRankingSimpleInfo{
				Username:    userInfo.Username,
				VoteCount:   stat.VoteCount,
				DisplayName: userInfo.DisplayName,
				Avatar:      userInfo.Avatar,
			})
		}
	}
	for _, rel := range userRoleRels {
		if userInfo := userInfoMapping[rel.UserID]; userInfo != nil {
			resp.Staffs = append(resp.Staffs, &schema.UserRankingSimpleInfo{
				Username:    userInfo.Username,
				Rank:        userInfo.Rank,
				DisplayName: userInfo.DisplayName,
				Avatar:      userInfo.Avatar,
			})
		}
	}
	return resp
>>>>>>> 033cbc50
}<|MERGE_RESOLUTION|>--- conflicted
+++ resolved
@@ -4,10 +4,7 @@
 	"context"
 	"encoding/json"
 	"fmt"
-<<<<<<< HEAD
-=======
 	"time"
->>>>>>> 033cbc50
 
 	"github.com/answerdev/answer/internal/base/handler"
 	"github.com/answerdev/answer/internal/base/reason"
@@ -36,10 +33,7 @@
 	userCommonService *usercommon.UserCommon
 	userRepo          usercommon.UserRepo
 	userActivity      activity.UserActiveActivityRepo
-<<<<<<< HEAD
-=======
 	activityRepo      activity_common.ActivityRepo
->>>>>>> 033cbc50
 	serviceConfig     *service_config.ServiceConfig
 	emailService      *export.EmailService
 	authService       *auth.AuthService
@@ -61,10 +55,7 @@
 		userCommonService: userCommonService,
 		userRepo:          userRepo,
 		userActivity:      userActivity,
-<<<<<<< HEAD
-=======
 		activityRepo:      activityRepo,
->>>>>>> 033cbc50
 		emailService:      emailService,
 		serviceConfig:     serviceConfig,
 		authService:       authService,
@@ -571,11 +562,6 @@
 }
 
 // UserRanking get user ranking
-<<<<<<< HEAD
-func (us *UserService) UserRanking(ctx context.Context) (resp []*schema.UserRankingResp, err error) {
-	//us.userRepo.GetByUserID()
-	return
-=======
 func (us *UserService) UserRanking(ctx context.Context) (resp *schema.UserRankingResp, err error) {
 	limit := 20
 	endTime := time.Now()
@@ -723,5 +709,4 @@
 		}
 	}
 	return resp
->>>>>>> 033cbc50
 }