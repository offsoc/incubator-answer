package entity

import "time"

const (
	AnswerSearchOrderByDefault = "default"
	AnswerSearchOrderByTime    = "updated"
	AnswerSearchOrderByVote    = "vote"

	AnswerStatusAvailable = 1
	AnswerStatusDeleted   = 10
)

var CmsAnswerSearchStatus = map[string]int{
	"available": AnswerStatusAvailable,
	"deleted":   AnswerStatusDeleted,
}

// Answer answer
type Answer struct {
	ID           string    `xorm:"not null pk autoincr BIGINT(20) id"`
	CreatedAt    time.Time `xorm:"created not null default CURRENT_TIMESTAMP TIMESTAMP created_at"`
	UpdatedAt    time.Time `xorm:"not null default CURRENT_TIMESTAMP TIMESTAMP updated_at"`
	QuestionID   string    `xorm:"not null default 0 BIGINT(20) question_id"`
	UserID       string    `xorm:"not null default 0 BIGINT(20) INDEX user_id"`
	OriginalText string    `xorm:"not null MEDIUMTEXT original_text"`
	ParsedText   string    `xorm:"not null MEDIUMTEXT parsed_text"`
	Status       int       `xorm:"not null default 1 INT(11) status"`
	Adopted      int       `xorm:"not null default 1 INT(11) adopted"`
	CommentCount int       `xorm:"not null default 0 INT(11) comment_count"`
	VoteCount    int       `xorm:"not null default 0 INT(11) vote_count"`
	RevisionID   string    `xorm:"not null default 0 BIGINT(20) revision_id"`
}

type AnswerSearch struct {
	Answer
	Order    string `json:"order_by" `                  // default or updated
	Page     int    `json:"page" form:"page"`           // Query number of pages
	PageSize int    `json:"page_size" form:"page_size"` // Search page size
}

type CmsAnswerSearch struct {
	Page      int    `json:"page" form:"page"`           // Query number of pages
	PageSize  int    `json:"page_size" form:"page_size"` // Search page size
	Status    int    `json:"-" form:"-"`
<<<<<<< HEAD
	StatusStr string `json:"status" form:"status"`                                  //Status 1 Available 2 closed 10 Deleted
	Query     string `validate:"omitempty,gt=0,lte=100" json:"query" form:"query" ` //Query string
=======
	StatusStr string `json:"status" form:"status"` // Status 1 Available 2 closed 10 Deleted
>>>>>>> 014472a3
}

type AdminSetAnswerStatusRequest struct {
	StatusStr string `json:"status" form:"status"`
	AnswerID  string `json:"answer_id" form:"answer_id"`
}

// TableName answer table name
func (Answer) TableName() string {
	return "answer"
}<|MERGE_RESOLUTION|>--- conflicted
+++ resolved
@@ -43,12 +43,8 @@
 	Page      int    `json:"page" form:"page"`           // Query number of pages
 	PageSize  int    `json:"page_size" form:"page_size"` // Search page size
 	Status    int    `json:"-" form:"-"`
-<<<<<<< HEAD
-	StatusStr string `json:"status" form:"status"`                                  //Status 1 Available 2 closed 10 Deleted
+	StatusStr string `json:"status" form:"status"` // Status 1 Available 2 closed 10 Deleted
 	Query     string `validate:"omitempty,gt=0,lte=100" json:"query" form:"query" ` //Query string
-=======
-	StatusStr string `json:"status" form:"status"` // Status 1 Available 2 closed 10 Deleted
->>>>>>> 014472a3
 }
 
 type AdminSetAnswerStatusRequest struct {
