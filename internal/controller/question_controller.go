package controller

import (
	"github.com/answerdev/answer/internal/base/handler"
	"github.com/answerdev/answer/internal/base/middleware"
	"github.com/answerdev/answer/internal/base/pager"
	"github.com/answerdev/answer/internal/base/reason"
	"github.com/answerdev/answer/internal/base/validator"
	"github.com/answerdev/answer/internal/entity"
	"github.com/answerdev/answer/internal/schema"
	"github.com/answerdev/answer/internal/service"
	"github.com/answerdev/answer/internal/service/permission"
	"github.com/answerdev/answer/internal/service/rank"
	"github.com/answerdev/answer/pkg/uid"
	"github.com/gin-gonic/gin"
	"github.com/jinzhu/copier"
	"github.com/segmentfault/pacman/errors"
)

// QuestionController question controller
type QuestionController struct {
	questionService *service.QuestionService
	answerService   *service.AnswerService
	rankService     *rank.RankService
}

// NewQuestionController new controller
func NewQuestionController(
	questionService *service.QuestionService,
	answerService *service.AnswerService,
	rankService *rank.RankService,
) *QuestionController {
	return &QuestionController{
		questionService: questionService,
		answerService:   answerService,
		rankService:     rankService,
	}
}

// RemoveQuestion delete question
// @Summary delete question
// @Description delete question
// @Tags Question
// @Accept json
// @Produce json
// @Security ApiKeyAuth
// @Param data body schema.RemoveQuestionReq true "question"
// @Success 200 {object} handler.RespBody
// @Router  /answer/api/v1/question [delete]
func (qc *QuestionController) RemoveQuestion(ctx *gin.Context) {
	req := &schema.RemoveQuestionReq{}
	if handler.BindAndCheck(ctx, req) {
		return
	}
	req.ID = uid.DeShortID(req.ID)
	req.UserID = middleware.GetLoginUserIDFromContext(ctx)
	req.IsAdmin = middleware.GetIsAdminFromContext(ctx)
	can, err := qc.rankService.CheckOperationPermission(ctx, req.UserID, permission.QuestionDelete, req.ID)
	if err != nil {
		handler.HandleResponse(ctx, err, nil)
		return
	}
	if !can {
		handler.HandleResponse(ctx, errors.Forbidden(reason.RankFailToMeetTheCondition), nil)
		return
	}

	err = qc.questionService.RemoveQuestion(ctx, req)
	handler.HandleResponse(ctx, err, nil)
}

// OperationQuestion Operation question
// @Summary Operation question
// @Description Operation question \n operation [pin unpin hide show]
// @Tags Question
// @Accept json
// @Produce json
// @Security ApiKeyAuth
// @Param data body schema.OperationQuestionReq true "question"
// @Success 200 {object} handler.RespBody
// @Router  /answer/api/v1/question/operation [put]
func (qc *QuestionController) OperationQuestion(ctx *gin.Context) {
	req := &schema.OperationQuestionReq{}
	if handler.BindAndCheck(ctx, req) {
		return
	}
	req.ID = uid.DeShortID(req.ID)
	req.UserID = middleware.GetLoginUserIDFromContext(ctx)
	canList, err := qc.rankService.CheckOperationPermissions(ctx, req.UserID, []string{
		permission.QuestionPin,
		permission.QuestionUnPin,
		permission.QuestionHide,
		permission.QuestionShow,
	})
	if err != nil {
		handler.HandleResponse(ctx, err, nil)
		return
	}
	req.CanPin = canList[0]
	req.CanList = canList[1]
	if (req.Operation == schema.QuestionOperationPin || req.Operation == schema.QuestionOperationUnPin) && !req.CanPin {
		handler.HandleResponse(ctx, errors.Forbidden(reason.RankFailToMeetTheCondition), nil)
		return
	}
	if (req.Operation == schema.QuestionOperationHide || req.Operation == schema.QuestionOperationShow) && !req.CanList {
		handler.HandleResponse(ctx, errors.Forbidden(reason.RankFailToMeetTheCondition), nil)
		return
	}
	err = qc.questionService.OperationQuestion(ctx, req)
	handler.HandleResponse(ctx, err, nil)
}

// CloseQuestion Close question
// @Summary Close question
// @Description Close question
// @Tags Question
// @Accept json
// @Produce json
// @Security ApiKeyAuth
// @Param data body schema.CloseQuestionReq true "question"
// @Success 200 {object} handler.RespBody
// @Router  /answer/api/v1/question/status [put]
func (qc *QuestionController) CloseQuestion(ctx *gin.Context) {
	req := &schema.CloseQuestionReq{}
	if handler.BindAndCheck(ctx, req) {
		return
	}
	req.ID = uid.DeShortID(req.ID)
	req.UserID = middleware.GetLoginUserIDFromContext(ctx)
	can, err := qc.rankService.CheckOperationPermission(ctx, req.UserID, permission.QuestionClose, "")
	if err != nil {
		handler.HandleResponse(ctx, err, nil)
		return
	}
	if !can {
		handler.HandleResponse(ctx, errors.Forbidden(reason.RankFailToMeetTheCondition), nil)
		return
	}

	err = qc.questionService.CloseQuestion(ctx, req)
	handler.HandleResponse(ctx, err, nil)
}

// ReopenQuestion reopen question
// @Summary reopen question
// @Description reopen question
// @Tags Question
// @Accept json
// @Produce json
// @Security ApiKeyAuth
// @Param data body schema.ReopenQuestionReq true "question"
// @Success 200 {object} handler.RespBody
// @Router /answer/api/v1/question/reopen [put]
func (qc *QuestionController) ReopenQuestion(ctx *gin.Context) {
	req := &schema.ReopenQuestionReq{}
	if handler.BindAndCheck(ctx, req) {
		return
	}
	req.QuestionID = uid.DeShortID(req.QuestionID)
	req.UserID = middleware.GetLoginUserIDFromContext(ctx)
	can, err := qc.rankService.CheckOperationPermission(ctx, req.UserID, permission.QuestionReopen, "")
	if err != nil {
		handler.HandleResponse(ctx, err, nil)
		return
	}
	if !can {
		handler.HandleResponse(ctx, errors.Forbidden(reason.RankFailToMeetTheCondition), nil)
		return
	}

	err = qc.questionService.ReopenQuestion(ctx, req)
	handler.HandleResponse(ctx, err, nil)
}

// GetQuestion get question details
// @Summary get question details
// @Description get question details
// @Tags Question
// @Security ApiKeyAuth
// @Accept  json
// @Produce  json
// @Param id query string true "Question TagID"  default(1)
// @Success 200 {string} string ""
// @Router /answer/api/v1/question/info [get]
func (qc *QuestionController) GetQuestion(ctx *gin.Context) {
	id := ctx.Query("id")
	id = uid.DeShortID(id)
	userID := middleware.GetLoginUserIDFromContext(ctx)
	req := schema.QuestionPermission{}
	canList, err := qc.rankService.CheckOperationPermissions(ctx, userID, []string{
		permission.QuestionEdit,
		permission.QuestionDelete,
		permission.QuestionClose,
		permission.QuestionReopen,
		permission.QuestionPin,
		permission.QuestionUnPin,
		permission.QuestionHide,
		permission.QuestionShow,
	})
	if err != nil {
		handler.HandleResponse(ctx, err, nil)
		return
	}
	objectOwner := qc.rankService.CheckOperationObjectOwner(ctx, userID, id)

	req.CanEdit = canList[0] || objectOwner
	req.CanDelete = canList[1]
	req.CanClose = canList[2]
	req.CanReopen = canList[3]
	req.CanPin = canList[4]
	req.CanUnPin = canList[5]
	req.CanHide = canList[6]
	req.CanShow = canList[7]

	info, err := qc.questionService.GetQuestionAndAddPV(ctx, id, userID, req)
	if err != nil {
		handler.HandleResponse(ctx, err, nil)
		return
	}
	info.ID = uid.EnShortID(info.ID)
	handler.HandleResponse(ctx, nil, info)
}

// GetQuestionInviteUserInfo get question invite user info
// @Summary get question invite user info
// @Description get question invite user info
// @Tags Question
// @Security ApiKeyAuth
// @Accept  json
// @Produce  json
// @Param id query string true "Question ID"  default(1)
// @Success 200 {string} string ""
// @Router /answer/api/v1/question/invite [get]
func (qc *QuestionController) GetQuestionInviteUserInfo(ctx *gin.Context) {
	id := ctx.Query("id")
	id = uid.DeShortID(id)
	userID := middleware.GetLoginUserIDFromContext(ctx)
	req := schema.QuestionPermission{}
	canList, err := qc.rankService.CheckOperationPermissions(ctx, userID, []string{
		permission.QuestionEdit,
	})
	if err != nil {
		handler.HandleResponse(ctx, err, nil)
		return
	}
	objectOwner := qc.rankService.CheckOperationObjectOwner(ctx, userID, id)

	req.CanEdit = canList[0] || objectOwner
	if !req.CanEdit {
		handler.HandleResponse(ctx, errors.Forbidden(reason.RankFailToMeetTheCondition), nil)
		return
	}
	list, err := qc.questionService.InviteUserInfo(ctx, id)
	if err != nil {
		handler.HandleResponse(ctx, err, nil)
		return
	}
	handler.HandleResponse(ctx, nil, list)

}

// SimilarQuestion godoc
// @Summary Search Similar Question
// @Description Search Similar Question
// @Tags Question
// @Accept  json
// @Produce  json
// @Param question_id query string true "question_id"  default()
// @Success 200 {string} string ""
// @Router /answer/api/v1/question/similar/tag [get]
func (qc *QuestionController) SimilarQuestion(ctx *gin.Context) {
	questionID := ctx.Query("question_id")
	questionID = uid.DeShortID(questionID)
	userID := middleware.GetLoginUserIDFromContext(ctx)
	list, count, err := qc.questionService.SimilarQuestion(ctx, questionID, userID)
	if err != nil {
		handler.HandleResponse(ctx, err, nil)
		return
	}
	handler.HandleResponse(ctx, nil, gin.H{
		"list":  list,
		"count": count,
	})
}

// QuestionPage get questions by page
// @Summary get questions by page
// @Description get questions by page
// @Tags Question
// @Accept  json
// @Produce  json
// @Param data body schema.QuestionPageReq  true "QuestionPageReq"
// @Success 200 {object} handler.RespBody{data=pager.PageModel{list=[]schema.QuestionPageResp}}
// @Router /answer/api/v1/question/page [get]
func (qc *QuestionController) QuestionPage(ctx *gin.Context) {
	req := &schema.QuestionPageReq{}
	if handler.BindAndCheck(ctx, req) {
		return
	}
	req.LoginUserID = middleware.GetLoginUserIDFromContext(ctx)

	questions, total, err := qc.questionService.GetQuestionPage(ctx, req)
	if err != nil {
		handler.HandleResponse(ctx, err, nil)
		return
	}
	handler.HandleResponse(ctx, nil, pager.NewPageModel(total, questions))
}

// AddQuestion add question
// @Summary add question
// @Description add question
// @Tags Question
// @Accept json
// @Produce json
// @Security ApiKeyAuth
// @Param data body schema.QuestionAdd true "question"
// @Success 200 {object} handler.RespBody
// @Router /answer/api/v1/question [post]
func (qc *QuestionController) AddQuestion(ctx *gin.Context) {
	req := &schema.QuestionAdd{}
	errFields := handler.BindAndCheckReturnErr(ctx, req)
	if ctx.IsAborted() {
		return
	}
	req.UserID = middleware.GetLoginUserIDFromContext(ctx)

	canList, err := qc.rankService.CheckOperationPermissions(ctx, req.UserID, []string{
		permission.QuestionAdd,
		permission.QuestionEdit,
		permission.QuestionDelete,
		permission.QuestionClose,
		permission.QuestionReopen,
		permission.TagUseReservedTag,
	})
	if err != nil {
		handler.HandleResponse(ctx, err, nil)
		return
	}
	req.CanAdd = canList[0]
	req.CanEdit = canList[1]
	req.CanDelete = canList[2]
	req.CanClose = canList[3]
	req.CanReopen = canList[4]
	req.CanUseReservedTag = canList[5]
	if !req.CanAdd {
		handler.HandleResponse(ctx, errors.Forbidden(reason.RankFailToMeetTheCondition), nil)
		return
	}

	errList, err := qc.questionService.CheckAddQuestion(ctx, req)
	if err != nil {
		errlist, ok := errList.([]*validator.FormErrorField)
		if ok {
			errFields = append(errFields, errlist...)
		}
	}

	if len(errFields) > 0 {
		handler.HandleResponse(ctx, errors.BadRequest(reason.RequestFormatError), errFields)
		return
	}

	resp, err := qc.questionService.AddQuestion(ctx, req)
	if err != nil {
		errlist, ok := resp.([]*validator.FormErrorField)
		if ok {
			errFields = append(errFields, errlist...)
		}
	}

	if len(errFields) > 0 {
		handler.HandleResponse(ctx, errors.BadRequest(reason.RequestFormatError), errFields)
		return
	}

	handler.HandleResponse(ctx, err, resp)
}

// AddQuestionByAnswer add question
// @Summary add question and answer
// @Description add question and answer
// @Tags Question
// @Accept json
// @Produce json
// @Security ApiKeyAuth
// @Param data body schema.QuestionAddByAnswer true "question"
// @Success 200 {object} handler.RespBody
// @Router /answer/api/v1/question/answer [post]
func (qc *QuestionController) AddQuestionByAnswer(ctx *gin.Context) {
	req := &schema.QuestionAddByAnswer{}
	errFields := handler.BindAndCheckReturnErr(ctx, req)
	if ctx.IsAborted() {
		return
	}
	req.UserID = middleware.GetLoginUserIDFromContext(ctx)

	canList, err := qc.rankService.CheckOperationPermissions(ctx, req.UserID, []string{
		permission.QuestionAdd,
		permission.QuestionEdit,
		permission.QuestionDelete,
		permission.QuestionClose,
		permission.QuestionReopen,
		permission.TagUseReservedTag,
	})
	if err != nil {
		handler.HandleResponse(ctx, err, nil)
		return
	}
	req.CanAdd = canList[0]
	req.CanEdit = canList[1]
	req.CanDelete = canList[2]
	req.CanClose = canList[3]
	req.CanReopen = canList[4]
	req.CanUseReservedTag = canList[5]
	if !req.CanAdd {
		handler.HandleResponse(ctx, errors.Forbidden(reason.RankFailToMeetTheCondition), nil)
		return
	}
	questionReq := new(schema.QuestionAdd)
	err = copier.Copy(questionReq, req)
	if err != nil {
		handler.HandleResponse(ctx, errors.Forbidden(reason.RequestFormatError), nil)
		return
	}
	errList, err := qc.questionService.CheckAddQuestion(ctx, questionReq)
	if err != nil {
		errlist, ok := errList.([]*validator.FormErrorField)
		if ok {
			errFields = append(errFields, errlist...)
		}
	}

	if len(errFields) > 0 {
		handler.HandleResponse(ctx, errors.BadRequest(reason.RequestFormatError), errFields)
		return
	}

	resp, err := qc.questionService.AddQuestion(ctx, questionReq)
	if err != nil {
		errlist, ok := resp.([]*validator.FormErrorField)
		if ok {
			errFields = append(errFields, errlist...)
		}
	}

	if len(errFields) > 0 {
		handler.HandleResponse(ctx, errors.BadRequest(reason.RequestFormatError), errFields)
		return
	}
	//add the question id to the answer
	questionInfo, ok := resp.(*schema.QuestionInfo)
	if ok {
		answerReq := &schema.AnswerAddReq{}
		answerReq.QuestionID = uid.DeShortID(questionInfo.ID)
		answerReq.UserID = middleware.GetLoginUserIDFromContext(ctx)
		answerReq.Content = req.AnswerContent
		answerReq.HTML = req.AnswerHTML
		answerID, err := qc.answerService.Insert(ctx, answerReq)
		if err != nil {
			handler.HandleResponse(ctx, err, nil)
			return
		}
		info, questionInfo, has, err := qc.answerService.Get(ctx, answerID, req.UserID)
		if err != nil {
			handler.HandleResponse(ctx, err, nil)
			return
		}
		if !has {
			handler.HandleResponse(ctx, nil, nil)
			return
		}
		handler.HandleResponse(ctx, err, gin.H{
			"info":     info,
			"question": questionInfo,
		})
		return
	}

	handler.HandleResponse(ctx, err, resp)
}

// UpdateQuestion update question
// @Summary update question
// @Description update question
// @Tags Question
// @Accept json
// @Produce json
// @Security ApiKeyAuth
// @Param data body schema.QuestionUpdate true "question"
// @Success 200 {object} handler.RespBody
// @Router /answer/api/v1/question [put]
func (qc *QuestionController) UpdateQuestion(ctx *gin.Context) {
	req := &schema.QuestionUpdate{}
	errFields := handler.BindAndCheckReturnErr(ctx, req)
	if ctx.IsAborted() {
		return
	}
	req.ID = uid.DeShortID(req.ID)
	req.UserID = middleware.GetLoginUserIDFromContext(ctx)

	canList, err := qc.rankService.CheckOperationPermissions(ctx, req.UserID, []string{
		permission.QuestionEdit,
		permission.QuestionDelete,
		permission.QuestionEditWithoutReview,
		permission.TagUseReservedTag,
	})
	if err != nil {
		handler.HandleResponse(ctx, err, nil)
		return
	}

	objectOwner := qc.rankService.CheckOperationObjectOwner(ctx, req.UserID, req.ID)
	req.CanEdit = canList[0] || objectOwner
	req.CanDelete = canList[1]
	req.NoNeedReview = canList[2] || objectOwner
	req.CanUseReservedTag = canList[3]
	if !req.CanEdit {
		handler.HandleResponse(ctx, errors.Forbidden(reason.RankFailToMeetTheCondition), nil)
		return
	}

	errlist, err := qc.questionService.UpdateQuestionCheckTags(ctx, req)
	if err != nil {
		errFields = append(errFields, errlist...)
	}

	if len(errFields) > 0 {
		handler.HandleResponse(ctx, errors.BadRequest(reason.RequestFormatError), errFields)
		return
	}

	resp, err := qc.questionService.UpdateQuestion(ctx, req)
	if err != nil {
		handler.HandleResponse(ctx, err, resp)
		return
	}
	handler.HandleResponse(ctx, nil, &schema.UpdateQuestionResp{WaitForReview: !req.NoNeedReview})
}

<<<<<<< HEAD
=======
// UpdateQuestionInviteUser update question invite user
// @Summary update question invite user
// @Description update question invite user
// @Tags Question
// @Accept json
// @Produce json
// @Security ApiKeyAuth
// @Param data body schema.QuestionUpdateInviteUser true "question"
// @Success 200 {object} handler.RespBody
// @Router /answer/api/v1/question/invite [put]
func (qc *QuestionController) UpdateQuestionInviteUser(ctx *gin.Context) {
	req := &schema.QuestionUpdateInviteUser{}
	errFields := handler.BindAndCheckReturnErr(ctx, req)
	if ctx.IsAborted() {
		return
	}
	req.ID = uid.DeShortID(req.ID)
	req.UserID = middleware.GetLoginUserIDFromContext(ctx)

	canList, err := qc.rankService.CheckOperationPermissions(ctx, req.UserID, []string{
		permission.QuestionEdit,
	})
	if err != nil {
		handler.HandleResponse(ctx, err, nil)
		return
	}

	objectOwner := qc.rankService.CheckOperationObjectOwner(ctx, req.UserID, req.ID)
	req.CanEdit = canList[0] || objectOwner
	if !req.CanEdit {
		handler.HandleResponse(ctx, errors.Forbidden(reason.RankFailToMeetTheCondition), nil)
		return
	}
	if len(errFields) > 0 {
		handler.HandleResponse(ctx, errors.BadRequest(reason.RequestFormatError), errFields)
		return
	}
	err = qc.questionService.UpdateQuestionInviteUser(ctx, req)
	if err != nil {
		handler.HandleResponse(ctx, err, nil)
		return
	}
	handler.HandleResponse(ctx, nil, nil)
}

// CloseMsgList close question msg list
// @Summary close question msg list
// @Description close question msg list
// @Tags Question
// @Accept json
// @Produce json
// @Security ApiKeyAuth
// @Success 200 {object} handler.RespBody
// @Router /answer/api/v1/question/closemsglist [get]
func (qc *QuestionController) CloseMsgList(ctx *gin.Context) {
	resp, err := qc.questionService.CloseMsgList(ctx, handler.GetLang(ctx))
	handler.HandleResponse(ctx, err, resp)
}

>>>>>>> 15438f04
// SearchByTitleLike add question title like
// @Summary add question title like
// @Description add question title like
// @Tags Question
// @Accept json
// @Produce json
// @Security ApiKeyAuth
// @Param title query string true "title"  default(string)
// @Success 200 {object} handler.RespBody
// @Router /answer/api/v1/question/similar [get]
func (qc *QuestionController) SearchByTitleLike(ctx *gin.Context) {
	title := ctx.Query("title")
	userID := middleware.GetLoginUserIDFromContext(ctx)
	resp, err := qc.questionService.SearchByTitleLike(ctx, title, userID)
	handler.HandleResponse(ctx, err, resp)
}

// UserTop godoc
// @Summary UserTop
// @Description UserTop
// @Tags Question
// @Accept json
// @Produce json
// @Security ApiKeyAuth
// @Param username query string true "username"  default(string)
// @Success 200 {object} handler.RespBody
// @Router /answer/api/v1/personal/qa/top [get]
func (qc *QuestionController) UserTop(ctx *gin.Context) {
	userName := ctx.Query("username")
	userID := middleware.GetLoginUserIDFromContext(ctx)
	questionList, answerList, err := qc.questionService.SearchUserTopList(ctx, userName, userID)
	handler.HandleResponse(ctx, err, gin.H{
		"question": questionList,
		"answer":   answerList,
	})
}

// PersonalQuestionPage list personal questions
// @Summary list personal questions
// @Description list personal questions
// @Tags Personal
// @Accept json
// @Produce json
// @Security ApiKeyAuth
// @Param username query string true "username"  default(string)
// @Param order query string true "order"  Enums(newest,score)
// @Param page query string true "page"  default(0)
// @Param page_size query string true "page_size" default(20)
// @Success 200 {object} handler.RespBody
// @Router /personal/question/page [get]
func (qc *QuestionController) PersonalQuestionPage(ctx *gin.Context) {
	req := &schema.PersonalQuestionPageReq{}
	if handler.BindAndCheck(ctx, req) {
		return
	}

	req.LoginUserID = middleware.GetLoginUserIDFromContext(ctx)
	resp, err := qc.questionService.PersonalQuestionPage(ctx, req)
	handler.HandleResponse(ctx, err, resp)
}

// PersonalAnswerPage list personal answers
// @Summary list personal answers
// @Description list personal answers
// @Tags Personal
// @Accept json
// @Produce json
// @Security ApiKeyAuth
// @Param username query string true "username"  default(string)
// @Param order query string true "order"  Enums(newest,score)
// @Param page query string true "page"  default(0)
// @Param page_size query string true "page_size"  default(20)
// @Success 200 {object} handler.RespBody
// @Router /answer/api/v1/personal/answer/page [get]
func (qc *QuestionController) PersonalAnswerPage(ctx *gin.Context) {
	req := &schema.PersonalAnswerPageReq{}
	if handler.BindAndCheck(ctx, req) {
		return
	}

	req.LoginUserID = middleware.GetLoginUserIDFromContext(ctx)
	resp, err := qc.questionService.PersonalAnswerPage(ctx, req)
	handler.HandleResponse(ctx, err, resp)
}

// PersonalCollectionPage list personal collections
// @Summary list personal collections
// @Description list personal collections
// @Tags Collection
// @Accept json
// @Produce json
// @Security ApiKeyAuth
// @Param page query string true "page"  default(0)
// @Param page_size query string true "page_size"  default(20)
// @Success 200 {object} handler.RespBody
// @Router /answer/api/v1/personal/collection/page [get]
func (qc *QuestionController) PersonalCollectionPage(ctx *gin.Context) {
	req := &schema.PersonalCollectionPageReq{}
	if handler.BindAndCheck(ctx, req) {
		return
	}

	req.UserID = middleware.GetLoginUserIDFromContext(ctx)

	resp, err := qc.questionService.PersonalCollectionPage(ctx, req)
	handler.HandleResponse(ctx, err, resp)
}

// AdminSearchList godoc
// @Summary AdminSearchList
// @Description Status:[available,closed,deleted]
// @Tags admin
// @Accept json
// @Produce json
// @Security ApiKeyAuth
// @Param page query int false "page size"
// @Param page_size query int false "page size"
// @Param status query string false "user status" Enums(available, closed, deleted)
// @Param query query string false "question id or title"
// @Success 200 {object} handler.RespBody
// @Router /answer/admin/api/question/page [get]
func (qc *QuestionController) AdminSearchList(ctx *gin.Context) {
	req := &schema.AdminQuestionSearch{}
	if handler.BindAndCheck(ctx, req) {
		return
	}
	userID := middleware.GetLoginUserIDFromContext(ctx)
	questionList, count, err := qc.questionService.AdminSearchList(ctx, req, userID)
	handler.HandleResponse(ctx, err, gin.H{
		"list":  questionList,
		"count": count,
	})
}

// AdminSearchAnswerList godoc
// @Summary AdminSearchAnswerList
// @Description Status:[available,deleted]
// @Tags admin
// @Accept json
// @Produce json
// @Security ApiKeyAuth
// @Param page query int false "page size"
// @Param page_size query int false "page size"
// @Param status query string false "user status" Enums(available,deleted)
// @Param query query string false "answer id or question title"
// @Param question_id query string false "question id"
// @Success 200 {object} handler.RespBody
// @Router /answer/admin/api/answer/page [get]
func (qc *QuestionController) AdminSearchAnswerList(ctx *gin.Context) {
	req := &entity.AdminAnswerSearch{}
	if handler.BindAndCheck(ctx, req) {
		return
	}
	req.QuestionID = uid.DeShortID(req.QuestionID)
	if req.QuestionID == "0" {
		req.QuestionID = ""
	}
	userID := middleware.GetLoginUserIDFromContext(ctx)
	questionList, count, err := qc.questionService.AdminSearchAnswerList(ctx, req, userID)
	handler.HandleResponse(ctx, err, gin.H{
		"list":  questionList,
		"count": count,
	})
}

// AdminSetQuestionStatus godoc
// @Summary AdminSetQuestionStatus
// @Description Status:[available,closed,deleted]
// @Tags admin
// @Accept json
// @Produce json
// @Security ApiKeyAuth
// @Param data body schema.AdminSetQuestionStatusRequest true "AdminSetQuestionStatusRequest"
// @Router /answer/admin/api/question/status [put]
// @Success 200 {object} handler.RespBody
func (qc *QuestionController) AdminSetQuestionStatus(ctx *gin.Context) {
	req := &schema.AdminSetQuestionStatusRequest{}
	if handler.BindAndCheck(ctx, req) {
		return
	}
	req.QuestionID = uid.DeShortID(req.QuestionID)
	err := qc.questionService.AdminSetQuestionStatus(ctx, req.QuestionID, req.StatusStr)
	handler.HandleResponse(ctx, err, gin.H{})
}<|MERGE_RESOLUTION|>--- conflicted
+++ resolved
@@ -538,8 +538,6 @@
 	handler.HandleResponse(ctx, nil, &schema.UpdateQuestionResp{WaitForReview: !req.NoNeedReview})
 }
 
-<<<<<<< HEAD
-=======
 // UpdateQuestionInviteUser update question invite user
 // @Summary update question invite user
 // @Description update question invite user
@@ -585,21 +583,6 @@
 	handler.HandleResponse(ctx, nil, nil)
 }
 
-// CloseMsgList close question msg list
-// @Summary close question msg list
-// @Description close question msg list
-// @Tags Question
-// @Accept json
-// @Produce json
-// @Security ApiKeyAuth
-// @Success 200 {object} handler.RespBody
-// @Router /answer/api/v1/question/closemsglist [get]
-func (qc *QuestionController) CloseMsgList(ctx *gin.Context) {
-	resp, err := qc.questionService.CloseMsgList(ctx, handler.GetLang(ctx))
-	handler.HandleResponse(ctx, err, resp)
-}
-
->>>>>>> 15438f04
 // SearchByTitleLike add question title like
 // @Summary add question title like
 // @Description add question title like
