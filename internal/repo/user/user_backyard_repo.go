package user

import (
	"context"
	"encoding/json"
	"time"

	"xorm.io/builder"

	"github.com/answerdev/answer/internal/base/data"
	"github.com/answerdev/answer/internal/base/pager"
	"github.com/answerdev/answer/internal/base/reason"
	"github.com/answerdev/answer/internal/entity"
	"github.com/answerdev/answer/internal/service/auth"
	"github.com/answerdev/answer/internal/service/user_admin"
	"github.com/segmentfault/pacman/errors"
	"github.com/segmentfault/pacman/log"
)

// userAdminRepo user repository
type userAdminRepo struct {
	data     *data.Data
	authRepo auth.AuthRepo
}

// NewUserAdminRepo new repository
func NewUserAdminRepo(data *data.Data, authRepo auth.AuthRepo) user_admin.UserAdminRepo {
	return &userAdminRepo{
		data:     data,
		authRepo: authRepo,
	}
}

// UpdateUserStatus update user status
func (ur *userAdminRepo) UpdateUserStatus(ctx context.Context, userID string, userStatus, mailStatus int,
	email string,
) (err error) {
	cond := &entity.User{Status: userStatus, MailStatus: mailStatus, EMail: email}
	switch userStatus {
	case entity.UserStatusSuspended:
		cond.SuspendedAt = time.Now()
	case entity.UserStatusDeleted:
		cond.DeletedAt = time.Now()
	}
	_, err = ur.data.DB.ID(userID).Update(cond)
	if err != nil {
		return errors.InternalServer(reason.DatabaseError).WithError(err).WithStack()
	}

	userCacheInfo := &entity.UserCacheInfo{
		UserID:      userID,
		EmailStatus: mailStatus,
		UserStatus:  userStatus,
	}
	t, _ := json.Marshal(userCacheInfo)
	log.Infof("user change status: %s", string(t))
	err = ur.authRepo.SetUserStatus(ctx, userID, userCacheInfo)
	if err != nil {
		return errors.InternalServer(reason.DatabaseError).WithError(err).WithStack()
	}
	return
}

// AddUser add user
func (ur *userAdminRepo) AddUser(ctx context.Context, user *entity.User) (err error) {
	_, err = ur.data.DB.Insert(user)
	if err != nil {
		err = errors.InternalServer(reason.DatabaseError).WithError(err).WithStack()
	}
	return
}

// UpdateUserPassword update user password
func (ur *userAdminRepo) UpdateUserPassword(ctx context.Context, userID string, password string) (err error) {
	_, err = ur.data.DB.ID(userID).Update(&entity.User{Pass: password})
	if err != nil {
		return errors.InternalServer(reason.DatabaseError).WithError(err).WithStack()
	}
	return
}

// GetUserInfo get user info
func (ur *userAdminRepo) GetUserInfo(ctx context.Context, userID string) (user *entity.User, exist bool, err error) {
	user = &entity.User{}
	exist, err = ur.data.DB.ID(userID).Get(user)
	if err != nil {
		return nil, false, errors.InternalServer(reason.DatabaseError).WithError(err).WithStack()
	}
<<<<<<< HEAD
=======
	if !exist {
		return
	}
>>>>>>> ba66ae9d
	err = tryToDecorateUserInfoFromUserCenter(ctx, ur.data, user)
	if err != nil {
		return nil, false, err
	}
	return
}

// GetUserInfoByEmail get user info
func (ur *userAdminRepo) GetUserInfoByEmail(ctx context.Context, email string) (user *entity.User, exist bool, err error) {
	userInfo := &entity.User{}
	exist, err = ur.data.DB.Where("e_mail = ?", email).
		Where("status != ?", entity.UserStatusDeleted).Get(userInfo)
	if err != nil {
		err = errors.InternalServer(reason.DatabaseError).WithError(err).WithStack()
		return
	}
<<<<<<< HEAD
=======
	if !exist {
		return
	}
>>>>>>> ba66ae9d
	err = tryToDecorateUserInfoFromUserCenter(ctx, ur.data, user)
	if err != nil {
		return nil, false, err
	}
	return
}

// GetUserPage get user page
func (ur *userAdminRepo) GetUserPage(ctx context.Context, page, pageSize int, user *entity.User,
	usernameOrDisplayName string, isStaff bool) (users []*entity.User, total int64, err error) {
	users = make([]*entity.User, 0)
	session := ur.data.DB.NewSession()
	switch user.Status {
	case entity.UserStatusDeleted:
		session.Desc("user.deleted_at")
	case entity.UserStatusSuspended:
		session.Desc("user.suspended_at")
	default:
		session.Desc("user.created_at")
	}

	if len(usernameOrDisplayName) > 0 {
		session.And(builder.Or(
			builder.Like{"user.username", usernameOrDisplayName},
			builder.Like{"user.display_name", usernameOrDisplayName},
		))
	}
	if isStaff {
		session.Join("INNER", "user_role_rel", "user.id = user_role_rel.user_id AND user_role_rel.role_id > 1")
	}

	total, err = pager.Help(page, pageSize, &users, user, session)
	if err != nil {
		err = errors.InternalServer(reason.DatabaseError).WithError(err).WithStack()
		return
	}
	tryToDecorateUserListFromUserCenter(ctx, ur.data, users)
	return
}<|MERGE_RESOLUTION|>--- conflicted
+++ resolved
@@ -86,12 +86,9 @@
 	if err != nil {
 		return nil, false, errors.InternalServer(reason.DatabaseError).WithError(err).WithStack()
 	}
-<<<<<<< HEAD
-=======
 	if !exist {
 		return
 	}
->>>>>>> ba66ae9d
 	err = tryToDecorateUserInfoFromUserCenter(ctx, ur.data, user)
 	if err != nil {
 		return nil, false, err
@@ -108,12 +105,9 @@
 		err = errors.InternalServer(reason.DatabaseError).WithError(err).WithStack()
 		return
 	}
-<<<<<<< HEAD
-=======
 	if !exist {
 		return
 	}
->>>>>>> ba66ae9d
 	err = tryToDecorateUserInfoFromUserCenter(ctx, ur.data, user)
 	if err != nil {
 		return nil, false, err
