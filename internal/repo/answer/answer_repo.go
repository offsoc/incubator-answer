package answer

import (
	"context"
<<<<<<< HEAD
=======
	"github.com/answerdev/answer/plugin"
	"strings"
>>>>>>> e6471696
	"time"

	"github.com/answerdev/answer/internal/base/constant"
	"github.com/answerdev/answer/internal/base/data"
	"github.com/answerdev/answer/internal/base/handler"
	"github.com/answerdev/answer/internal/base/pager"
	"github.com/answerdev/answer/internal/base/reason"
	"github.com/answerdev/answer/internal/entity"
	"github.com/answerdev/answer/internal/schema"
	"github.com/answerdev/answer/internal/service/activity_common"
	answercommon "github.com/answerdev/answer/internal/service/answer_common"
	"github.com/answerdev/answer/internal/service/rank"
	"github.com/answerdev/answer/internal/service/unique"
	"github.com/answerdev/answer/pkg/uid"
	"github.com/segmentfault/pacman/errors"
)

// answerRepo answer repository
type answerRepo struct {
	data         *data.Data
	uniqueIDRepo unique.UniqueIDRepo
	userRankRepo rank.UserRankRepo
	activityRepo activity_common.ActivityRepo
}

// NewAnswerRepo new repository
func NewAnswerRepo(
	data *data.Data,
	uniqueIDRepo unique.UniqueIDRepo,
	userRankRepo rank.UserRankRepo,
	activityRepo activity_common.ActivityRepo,
) answercommon.AnswerRepo {
	return &answerRepo{
		data:         data,
		uniqueIDRepo: uniqueIDRepo,
		userRankRepo: userRankRepo,
		activityRepo: activityRepo,
	}
}

// AddAnswer add answer
func (ar *answerRepo) AddAnswer(ctx context.Context, answer *entity.Answer) (err error) {
	answer.QuestionID = uid.DeShortID(answer.QuestionID)
	ID, err := ar.uniqueIDRepo.GenUniqueIDStr(ctx, answer.TableName())
	if err != nil {
		return errors.InternalServer(reason.DatabaseError).WithError(err).WithStack()
	}
	answer.ID = ID
	_, err = ar.data.DB.Context(ctx).Insert(answer)

	if err != nil {
		return errors.InternalServer(reason.DatabaseError).WithError(err).WithStack()
	}
<<<<<<< HEAD
	if handler.GetEnableShortID(ctx) {
		answer.ID = uid.EnShortID(answer.ID)
		answer.QuestionID = uid.EnShortID(answer.QuestionID)
	}
=======
	answer.ID = uid.EnShortID(answer.ID)
	answer.QuestionID = uid.EnShortID(answer.QuestionID)
	_ = ar.updateSearch(ctx, answer.ID)
>>>>>>> e6471696
	return nil
}

// RemoveAnswer delete answer
func (ar *answerRepo) RemoveAnswer(ctx context.Context, id string) (err error) {
	id = uid.DeShortID(id)
	answer := &entity.Answer{
		ID:     id,
		Status: entity.AnswerStatusDeleted,
	}
	_, err = ar.data.DB.Context(ctx).Where("id = ?", id).Cols("status").Update(answer)
	if err != nil {
		return errors.InternalServer(reason.DatabaseError).WithError(err).WithStack()
	}
	_ = ar.updateSearch(ctx, answer.ID)
	return nil
}

// UpdateAnswer update answer
func (ar *answerRepo) UpdateAnswer(ctx context.Context, answer *entity.Answer, Colar []string) (err error) {
	answer.ID = uid.DeShortID(answer.ID)
	answer.QuestionID = uid.DeShortID(answer.QuestionID)
	_, err = ar.data.DB.Context(ctx).ID(answer.ID).Cols(Colar...).Update(answer)
	if err != nil {
		err = errors.InternalServer(reason.DatabaseError).WithError(err).WithStack()
	}
	_ = ar.updateSearch(ctx, answer.ID)
	return err
}

func (ar *answerRepo) UpdateAnswerStatus(ctx context.Context, answer *entity.Answer) (err error) {
	now := time.Now()
	answer.ID = uid.DeShortID(answer.ID)
	answer.UpdatedAt = now
	_, err = ar.data.DB.Context(ctx).Where("id =?", answer.ID).Cols("status", "updated_at").Update(answer)
	if err != nil {
		return errors.InternalServer(reason.DatabaseError).WithError(err).WithStack()
	}
	_ = ar.updateSearch(ctx, answer.ID)
	return
}

// GetAnswer get answer one
func (ar *answerRepo) GetAnswer(ctx context.Context, id string) (
	answer *entity.Answer, exist bool, err error,
) {
	id = uid.DeShortID(id)
	answer = &entity.Answer{}
	exist, err = ar.data.DB.Context(ctx).ID(id).Get(answer)
	if err != nil {
		return nil, false, errors.InternalServer(reason.DatabaseError).WithError(err).WithStack()
	}
	if handler.GetEnableShortID(ctx) {
		answer.ID = uid.EnShortID(answer.ID)
		answer.QuestionID = uid.EnShortID(answer.QuestionID)
	}
	return
}

// GetQuestionCount
func (ar *answerRepo) GetAnswerCount(ctx context.Context) (count int64, err error) {
	list := make([]*entity.Answer, 0)
	count, err = ar.data.DB.Context(ctx).Where("status = ?", entity.AnswerStatusAvailable).FindAndCount(&list)
	if err != nil {
		return count, errors.InternalServer(reason.DatabaseError).WithError(err).WithStack()
	}
	return
}

// GetAnswerList get answer list all
func (ar *answerRepo) GetAnswerList(ctx context.Context, answer *entity.Answer) (answerList []*entity.Answer, err error) {
	answerList = make([]*entity.Answer, 0)
	answer.ID = uid.DeShortID(answer.ID)
	answer.QuestionID = uid.DeShortID(answer.QuestionID)
	err = ar.data.DB.Context(ctx).Find(answerList, answer)
	if err != nil {
		err = errors.InternalServer(reason.DatabaseError).WithError(err).WithStack()
	}
	if handler.GetEnableShortID(ctx) {
		for _, item := range answerList {
			item.ID = uid.EnShortID(item.ID)
			item.QuestionID = uid.EnShortID(item.QuestionID)
		}
	}
	return
}

// GetAnswerPage get answer page
func (ar *answerRepo) GetAnswerPage(ctx context.Context, page, pageSize int, answer *entity.Answer) (answerList []*entity.Answer, total int64, err error) {
	answer.ID = uid.DeShortID(answer.ID)
	answer.QuestionID = uid.DeShortID(answer.QuestionID)
	answerList = make([]*entity.Answer, 0)
	total, err = pager.Help(page, pageSize, answerList, answer, ar.data.DB.Context(ctx))
	if err != nil {
		err = errors.InternalServer(reason.DatabaseError).WithError(err).WithStack()
	}
	if handler.GetEnableShortID(ctx) {
		for _, item := range answerList {
			item.ID = uid.EnShortID(item.ID)
			item.QuestionID = uid.EnShortID(item.QuestionID)
		}
	}
	return
}

// UpdateAccepted
// If no answer is selected, the answer id can be 0
func (ar *answerRepo) UpdateAccepted(ctx context.Context, id string, questionID string) error {
	if questionID == "" {
		return nil
	}
	id = uid.DeShortID(id)
	questionID = uid.DeShortID(questionID)
	var data entity.Answer
	data.ID = id

	data.Accepted = schema.AnswerAcceptedFailed
	_, err := ar.data.DB.Context(ctx).Where("question_id =?", questionID).Cols("adopted").Update(&data)
	if err != nil {
		return err
	}
	if id != "0" {
		data.Accepted = schema.AnswerAcceptedEnable
		_, err = ar.data.DB.Context(ctx).Where("id = ?", id).Cols("adopted").Update(&data)
		if err != nil {
			return errors.InternalServer(reason.DatabaseError).WithError(err).WithStack()
		}
	}
	_ = ar.updateSearch(ctx, id)
	return nil
}

// GetByID
func (ar *answerRepo) GetByID(ctx context.Context, id string) (*entity.Answer, bool, error) {
	var resp entity.Answer
	id = uid.DeShortID(id)
	has, err := ar.data.DB.Context(ctx).Where("id =? ", id).Get(&resp)
	if err != nil {
		return &resp, false, errors.InternalServer(reason.DatabaseError).WithError(err).WithStack()
	}
	if handler.GetEnableShortID(ctx) {
		resp.ID = uid.EnShortID(resp.ID)
		resp.QuestionID = uid.EnShortID(resp.QuestionID)
	}
	return &resp, has, nil
}

func (ar *answerRepo) GetCountByQuestionID(ctx context.Context, questionID string) (int64, error) {
	questionID = uid.DeShortID(questionID)
	rows := make([]*entity.Answer, 0)
	count, err := ar.data.DB.Context(ctx).Where("question_id =? and  status = ?", questionID, entity.AnswerStatusAvailable).FindAndCount(&rows)
	if err != nil {
		return count, errors.InternalServer(reason.DatabaseError).WithError(err).WithStack()
	}
	return count, nil
}

func (ar *answerRepo) GetCountByUserID(ctx context.Context, userID string) (int64, error) {
	rows := make([]*entity.Answer, 0)
	count, err := ar.data.DB.Context(ctx).Where(" user_id = ?  and  status = ?", userID, entity.AnswerStatusAvailable).FindAndCount(&rows)
	if err != nil {
		return count, errors.InternalServer(reason.DatabaseError).WithError(err).WithStack()
	}
	return count, nil
}

func (ar *answerRepo) GetByUserIDQuestionID(ctx context.Context, userID string, questionID string) (*entity.Answer, bool, error) {
	questionID = uid.DeShortID(questionID)
	var resp entity.Answer
	has, err := ar.data.DB.Context(ctx).Where("question_id =? and  user_id = ? and status = ?", questionID, userID, entity.AnswerStatusAvailable).Get(&resp)
	if err != nil {
		return &resp, false, errors.InternalServer(reason.DatabaseError).WithError(err).WithStack()
	}
	if handler.GetEnableShortID(ctx) {
		resp.ID = uid.EnShortID(resp.ID)
		resp.QuestionID = uid.EnShortID(resp.QuestionID)
	}
	return &resp, has, nil
}

// SearchList
func (ar *answerRepo) SearchList(ctx context.Context, search *entity.AnswerSearch) ([]*entity.Answer, int64, error) {
	if search.QuestionID != "" {
		search.QuestionID = uid.DeShortID(search.QuestionID)
	}
	search.ID = uid.DeShortID(search.ID)
	var count int64
	var err error
	rows := make([]*entity.Answer, 0)
	if search.Page > 0 {
		search.Page = search.Page - 1
	} else {
		search.Page = 0
	}
	if search.PageSize == 0 {
		search.PageSize = constant.DefaultPageSize
	}
	offset := search.Page * search.PageSize
	session := ar.data.DB.Context(ctx).Where("")

	if search.QuestionID != "" {
		session = session.And("question_id = ?", search.QuestionID)
	}
	if len(search.UserID) > 0 {
		session = session.And("user_id = ?", search.UserID)
	}
	switch search.Order {
	case entity.AnswerSearchOrderByTime:
		session = session.OrderBy("created_at desc")
	case entity.AnswerSearchOrderByVote:
		session = session.OrderBy("vote_count desc")
	default:
		session = session.OrderBy("adopted desc,vote_count desc,created_at asc")
	}
	if !search.IncludeDeleted {
		if search.LoginUserID == "" {
			session = session.And("status = ? ", entity.AnswerStatusAvailable)
		} else {
			session = session.And("status = ? OR user_id = ?", entity.AnswerStatusAvailable, search.LoginUserID)
		}
	}

	session = session.Limit(search.PageSize, offset)
	count, err = session.FindAndCount(&rows)
	if err != nil {
		return rows, count, errors.InternalServer(reason.DatabaseError).WithError(err).WithStack()
	}
	if handler.GetEnableShortID(ctx) {
		for _, item := range rows {
			item.ID = uid.EnShortID(item.ID)
			item.QuestionID = uid.EnShortID(item.QuestionID)
		}
	}
	return rows, count, nil
}

func (ar *answerRepo) AdminSearchList(ctx context.Context, req *schema.AdminAnswerPageReq) (
	resp []*entity.Answer, total int64, err error) {
	cond := &entity.Answer{}
	session := ar.data.DB.Context(ctx)
	if len(req.QuestionID) == 0 && len(req.AnswerID) == 0 {
		session.Join("INNER", "question", "answer.question_id = question.id")
		if len(req.QuestionTitle) > 0 {
			session.Where("question.title like ?", "%"+req.QuestionTitle+"%")
		}
	}
	if len(req.AnswerID) > 0 {
		cond.ID = req.AnswerID
	}
	if len(req.QuestionID) > 0 {
		session.Where("answer.question_id = ?", req.QuestionID)
	}
	if req.Status > 0 {
		cond.Status = req.Status
	}
	session.Desc("answer.created_at")

	resp = make([]*entity.Answer, 0)
	total, err = pager.Help(req.Page, req.PageSize, &resp, cond, session)
	if err != nil {
		return nil, 0, errors.InternalServer(reason.DatabaseError).WithError(err).WithStack()
	}
<<<<<<< HEAD
	return resp, total, nil
=======
	for _, item := range rows {
		item.ID = uid.EnShortID(item.ID)
		item.QuestionID = uid.EnShortID(item.QuestionID)
	}
	return rows, count, nil
}

// updateSearch update search, if search plugin not enable, do nothing
func (ar *answerRepo) updateSearch(ctx context.Context, answerID string) (err error) {
	answerID = uid.DeShortID(answerID)
	// check search plugin
	var (
		s plugin.Search
	)
	_ = plugin.CallSearch(func(search plugin.Search) error {
		s = search
		return nil
	})
	if s == nil {
		return
	}
	answer, exist, err := ar.GetAnswer(ctx, answerID)
	if !exist {
		return
	}
	if err != nil {
		return err
	}

	// get question
	var (
		question *entity.Question
	)
	exist, err = ar.data.DB.Where("id = ?", answer.QuestionID).Get(&question)
	if err != nil {
		err = errors.InternalServer(reason.DatabaseError).WithError(err).WithStack()
	}
	if !exist {
		return
	}

	// get tags
	var (
		tagListList = make([]*entity.TagRel, 0)
		tags        = make([]string, 0)
	)
	st := ar.data.DB.Where("object_id = ?", uid.DeShortID(question.ID))
	st.Where("status = ?", entity.TagRelStatusAvailable)
	err = st.Find(&tagListList)
	if err != nil {
		err = errors.InternalServer(reason.DatabaseError).WithError(err).WithStack()
	}
	for _, tag := range tagListList {
		tags = append(tags, tag.TagID)
	}

	content := &plugin.SearchContent{
		ObjectID:    answerID,
		Title:       question.Title,
		Type:        "question",
		Content:     answer.ParsedText,
		Answers:     0,
		Status:      int64(answer.Status),
		Tags:        tags,
		QuesionID:   answerID,
		UserID:      answer.UserID,
		Views:       int64(question.ViewCount),
		Created:     answer.CreatedAt.Unix(),
		Active:      answer.UpdatedAt.Unix(),
		Score:       int64(answer.VoteCount),
		HasAccepted: answer.Accepted == schema.AnswerAcceptedEnable,
	}
	err = s.UpdateContent(ctx, answerID, content)
	return
>>>>>>> e6471696
}<|MERGE_RESOLUTION|>--- conflicted
+++ resolved
@@ -2,11 +2,8 @@
 
 import (
 	"context"
-<<<<<<< HEAD
-=======
 	"github.com/answerdev/answer/plugin"
 	"strings"
->>>>>>> e6471696
 	"time"
 
 	"github.com/answerdev/answer/internal/base/constant"
@@ -60,16 +57,11 @@
 	if err != nil {
 		return errors.InternalServer(reason.DatabaseError).WithError(err).WithStack()
 	}
-<<<<<<< HEAD
 	if handler.GetEnableShortID(ctx) {
 		answer.ID = uid.EnShortID(answer.ID)
 		answer.QuestionID = uid.EnShortID(answer.QuestionID)
 	}
-=======
-	answer.ID = uid.EnShortID(answer.ID)
-	answer.QuestionID = uid.EnShortID(answer.QuestionID)
 	_ = ar.updateSearch(ctx, answer.ID)
->>>>>>> e6471696
 	return nil
 }
 
@@ -332,14 +324,7 @@
 	if err != nil {
 		return nil, 0, errors.InternalServer(reason.DatabaseError).WithError(err).WithStack()
 	}
-<<<<<<< HEAD
 	return resp, total, nil
-=======
-	for _, item := range rows {
-		item.ID = uid.EnShortID(item.ID)
-		item.QuestionID = uid.EnShortID(item.QuestionID)
-	}
-	return rows, count, nil
 }
 
 // updateSearch update search, if search plugin not enable, do nothing
@@ -409,5 +394,4 @@
 	}
 	err = s.UpdateContent(ctx, answerID, content)
 	return
->>>>>>> e6471696
 }