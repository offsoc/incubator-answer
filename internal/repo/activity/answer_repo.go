--- conflicted
+++ resolved
@@ -46,18 +46,6 @@
 
 func (ar *AnswerActivityRepo) SaveAcceptAnswerActivity(ctx context.Context, op *schema.AcceptAnswerOperationInfo) (
 	err error) {
-<<<<<<< HEAD
-=======
-	// pre check
-	noNeedToDo, err := ar.activityPreCheck(ctx, op)
-	if err != nil {
-		return err
-	}
-	if noNeedToDo {
-		return nil
-	}
-
->>>>>>> e75142a5
 	// save activity
 	_, err = ar.data.DB.Transaction(func(session *xorm.Session) (result any, err error) {
 		session = session.Context(ctx)
@@ -317,10 +305,6 @@
 			TriggerUserID:  op.TriggerUserID,
 		}
 		if act.ActivityUserID != op.QuestionUserID {
-<<<<<<< HEAD
-			msg.TriggerUserID = op.TriggerUserID
-=======
->>>>>>> e75142a5
 			msg.ObjectType = constant.AnswerObjectType
 			msg.NotificationAction = constant.NotificationAcceptAnswer
 			ar.notificationQueueService.Send(ctx, msg)
