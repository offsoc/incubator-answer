package constant

import "time"

const (
	DefaultPageSize            = 20 // Default number of pages
	UserStatusChangedCacheKey  = "answer:user:status:"
	UserStatusChangedCacheTime = 7 * 24 * time.Hour
	UserTokenCacheKey          = "answer:user:token:"
	UserTokenCacheTime         = 7 * 24 * time.Hour
	AdminTokenCacheKey         = "answer:admin:token:"
	AdminTokenCacheTime        = 7 * 24 * time.Hour
	AcceptLanguageFlag         = "Accept-Language"
	UserTokenMappingCacheKey   = "answer:user-token:mapping:"
	SiteInfoCacheKey           = "answer:site-info:"
	SiteInfoCacheTime          = 1 * time.Hour
)

const (
	QuestionObjectType   = "question"
	AnswerObjectType     = "answer"
	TagObjectType        = "tag"
	UserObjectType       = "user"
	CollectionObjectType = "collection"
	CommentObjectType    = "comment"
	ReportObjectType     = "report"
)

// ObjectTypeStrMapping key => value
// object TagID AnswerList
// key equal database's table name
var (
	Version  string = ""
	Revision string = ""

	PathIgnoreMap map[string]bool

	ObjectTypeStrMapping = map[string]int{
		QuestionObjectType:   1,
		AnswerObjectType:     2,
		TagObjectType:        3,
		UserObjectType:       4,
		CollectionObjectType: 6,
		CommentObjectType:    7,
		ReportObjectType:     8,
	}

	ObjectTypeNumberMapping = map[int]string{
		1: QuestionObjectType,
		2: AnswerObjectType,
		3: TagObjectType,
		4: UserObjectType,
		6: CollectionObjectType,
		7: CommentObjectType,
		8: ReportObjectType,
	}
)

const (
	SiteTypeGeneral       = "general"
	SiteTypeInterface     = "interface"
	SiteTypeBranding      = "branding"
	SiteTypeWrite         = "write"
	SiteTypeLegal         = "legal"
	SiteTypeSeo           = "seo"
	SiteTypeLogin         = "login"
	SiteTypeCustomCssHTML = "css-html"
	SiteTypeTheme         = "theme"
<<<<<<< HEAD
	SiteTypeUsers         = "users"
=======
	SiteTypePrivileges    = "privileges"
>>>>>>> 4cfa0cd8
)

func ExistInPathIgnore(name string) bool {
	_, ok := PathIgnoreMap[name]
	return ok
}<|MERGE_RESOLUTION|>--- conflicted
+++ resolved
@@ -66,11 +66,8 @@
 	SiteTypeLogin         = "login"
 	SiteTypeCustomCssHTML = "css-html"
 	SiteTypeTheme         = "theme"
-<<<<<<< HEAD
+	SiteTypePrivileges    = "privileges"
 	SiteTypeUsers         = "users"
-=======
-	SiteTypePrivileges    = "privileges"
->>>>>>> 4cfa0cd8
 )
 
 func ExistInPathIgnore(name string) bool {
