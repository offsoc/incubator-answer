--- conflicted
+++ resolved
@@ -56,12 +56,9 @@
 	NewMigration("add user role", addRoleFeatures, false),
 	NewMigration("add theme and private mode", addThemeAndPrivateMode, true),
 	NewMigration("add new answer notification", addNewAnswerNotification, true),
-<<<<<<< HEAD
+	NewMigration("add user pin hide features", addRolePinAndHideFeatures, true),
 	NewMigration("add plugin", addPlugin, false),
 	NewMigration("add login limitations", addLoginLimitations, true),
-=======
-	NewMigration("add user pin hide features", addRolePinAndHideFeatures, true),
->>>>>>> a045060b
 }
 
 // GetCurrentDBVersion returns the current db version
