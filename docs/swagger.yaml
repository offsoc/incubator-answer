definitions:
  handler.RespBody:
    properties:
      code:
        description: http code
        type: integer
      data:
        description: response data
      msg:
        description: response message
        type: string
      reason:
        description: reason key
        type: string
    type: object
  install.CheckConfigFileResp:
    properties:
      config_file_exist:
        type: boolean
      db_connection_success:
        type: boolean
      db_table_exist:
        type: boolean
    type: object
  install.CheckDatabaseReq:
    properties:
      db_file:
        type: string
      db_host:
        type: string
      db_name:
        type: string
      db_password:
        type: string
      db_type:
        enum:
        - postgres
        - sqlite3
        - mysql
        type: string
      db_username:
        type: string
    required:
    - db_type
    type: object
  install.InitBaseInfoReq:
    properties:
      contact_email:
        maxLength: 500
        type: string
      email:
        maxLength: 500
        type: string
      lang:
        maxLength: 30
        type: string
      name:
        maxLength: 30
        type: string
      password:
        maxLength: 32
        minLength: 8
        type: string
      site_name:
        maxLength: 30
        type: string
      site_url:
        maxLength: 512
        type: string
    required:
    - contact_email
    - email
    - lang
    - name
    - password
    - site_name
    - site_url
    type: object
  pager.PageModel:
    properties:
      count:
        type: integer
      list: {}
    type: object
  schema.ActObjectInfo:
    properties:
      answer_id:
        type: string
      display_name:
        type: string
      main_tag_slug_name:
        type: string
      object_type:
        type: string
      question_id:
        type: string
      title:
        type: string
      username:
        type: string
    type: object
  schema.ActObjectTimeline:
    properties:
      activity_id:
        type: string
      activity_type:
        type: string
      cancelled:
        type: boolean
      cancelled_at:
        type: integer
      comment:
        type: string
      created_at:
        type: integer
      id:
        type: string
      object_id:
        type: string
      object_type:
        type: string
      revision_id:
        type: string
      user_display_name:
        type: string
      username:
        type: string
    type: object
  schema.ActionRecordResp:
    properties:
      captcha_id:
        type: string
      captcha_img:
        type: string
      verify:
        type: boolean
    type: object
  schema.AddCommentReq:
    properties:
      mention_username_list:
        description: '@ user id list'
        items:
          type: string
        type: array
      object_id:
        description: object id
        type: string
      original_text:
        description: original comment content
        type: string
      parsed_text:
        description: parsed comment content
        type: string
      reply_comment_id:
        description: reply comment id
        type: string
    required:
    - object_id
    - original_text
    - parsed_text
    type: object
  schema.AddReportReq:
    properties:
      content:
        description: report content
        maxLength: 500
        type: string
      object_id:
        description: object id
        maxLength: 20
        type: string
      report_type:
        description: report type
        type: integer
    required:
    - object_id
    - report_type
    type: object
  schema.AddUserReq:
    properties:
      display_name:
        maxLength: 30
        type: string
      email:
        maxLength: 500
        type: string
      password:
        maxLength: 32
        minLength: 8
        type: string
    required:
    - display_name
    - email
    - password
    type: object
  schema.AdminSetAnswerStatusRequest:
    properties:
      answer_id:
        type: string
      status:
        type: string
    type: object
  schema.AdminSetQuestionStatusRequest:
    properties:
      question_id:
        type: string
      status:
        type: string
    type: object
  schema.AnswerAddReq:
    properties:
      content:
        description: content
        type: string
      html:
        description: html
        type: string
      question_id:
        description: question_id
        type: string
    type: object
  schema.AnswerAdoptedReq:
    properties:
      answer_id:
        type: string
      question_id:
        type: string
    type: object
  schema.AnswerUpdateReq:
    properties:
      content:
        description: content
        type: string
      edit_summary:
        description: edit_summary
        type: string
      html:
        description: html
        type: string
      id:
        description: id
        type: string
      question_id:
        description: question_id
        type: string
      title:
        description: title
        type: string
    type: object
  schema.AvatarInfo:
    properties:
      custom:
        maxLength: 200
        type: string
      gravatar:
        maxLength: 200
        type: string
      type:
        maxLength: 100
        type: string
    type: object
  schema.CloseQuestionReq:
    properties:
      close_msg:
        description: close_type
        type: string
      close_type:
        description: close_type
        type: integer
      id:
        type: string
    required:
    - id
    type: object
  schema.CollectionSwitchReq:
    properties:
      group_id:
        description: user collection group TagID
        type: string
      object_id:
        description: object TagID
        type: string
    required:
    - group_id
    - object_id
    type: object
  schema.CollectionSwitchResp:
    properties:
      object_collection_count:
        type: string
      object_id:
        type: string
      switch:
        type: boolean
    type: object
  schema.FollowReq:
    properties:
      is_cancel:
        description: is cancel
        type: boolean
      object_id:
        description: object id
        type: string
    required:
    - object_id
    type: object
  schema.FollowResp:
    properties:
      follows:
        description: the followers of object
        type: integer
      is_followed:
        description: if user is followed object will be true,otherwise false
        type: boolean
    type: object
  schema.GetCommentPersonalWithPageResp:
    properties:
      answer_id:
        description: answer id
        type: string
      comment_id:
        description: comment id
        type: string
      content:
        description: content
        type: string
      created_at:
        description: create time
        type: integer
      object_id:
        description: object id
        type: string
      object_type:
        description: object type
        enum:
        - question
        - answer
        - tag
        - comment
        type: string
      question_id:
        description: question id
        type: string
      title:
        description: title
        type: string
    type: object
  schema.GetCommentResp:
    properties:
      comment_id:
        description: comment id
        type: string
      created_at:
        description: create time
        type: integer
      is_vote:
        description: current user if already vote this comment
        type: boolean
      member_actions:
        description: MemberActions
        items:
          $ref: '#/definitions/schema.PermissionMemberAction'
        type: array
      object_id:
        description: object id
        type: string
      original_text:
        description: original comment content
        type: string
      parsed_text:
        description: parsed comment content
        type: string
      reply_comment_id:
        description: reply comment id
        type: string
      reply_user_display_name:
        description: reply user display name
        type: string
      reply_user_id:
        description: reply user id
        type: string
      reply_user_status:
        description: reply user status
        type: string
      reply_username:
        description: reply user username
        type: string
      user_avatar:
        description: user avatar
        type: string
      user_display_name:
        description: user display name
        type: string
      user_id:
        description: user id
        type: string
      user_status:
        description: user status
        type: string
      username:
        description: username
        type: string
      vote_count:
        description: user vote amount
        type: integer
    type: object
  schema.GetFollowingTagsResp:
    properties:
      display_name:
        description: display name
        type: string
      main_tag_slug_name:
        description: if main tag slug name is not empty, this tag is synonymous with
          the main tag
        type: string
      recommend:
        type: boolean
      reserved:
        type: boolean
      slug_name:
        description: slug name
        type: string
      tag_id:
        description: tag id
        type: string
    type: object
  schema.GetObjectTimelineResp:
    properties:
      object_info:
        $ref: '#/definitions/schema.ActObjectInfo'
      timeline:
        items:
          $ref: '#/definitions/schema.ActObjectTimeline'
        type: array
    type: object
  schema.GetOtherUserInfoByUsernameResp:
    properties:
      answer_count:
        description: answer count
        type: integer
      avatar:
        description: avatar
        type: string
      bio:
        description: bio markdown
        type: string
      bio_html:
        description: bio html
        type: string
      created_at:
        description: create time
        type: integer
      display_name:
        description: display name
        type: string
      follow_count:
        description: |-
          email
          follow count
        type: integer
      id:
        description: user id
        type: string
      ip_info:
        description: ip info
        type: string
      is_admin:
        description: is admin
        type: boolean
      last_login_date:
        description: last login date
        type: integer
      location:
        description: location
        type: string
      mobile:
        description: mobile
        type: string
      question_count:
        description: question count
        type: integer
      rank:
        description: rank
        type: integer
      status:
        type: string
      status_msg:
        type: string
      username:
        description: username
        type: string
      website:
        description: website
        type: string
    type: object
  schema.GetOtherUserInfoResp:
    properties:
      has:
        type: boolean
      info:
        $ref: '#/definitions/schema.GetOtherUserInfoByUsernameResp'
    type: object
  schema.GetRankPersonalWithPageResp:
    properties:
      answer_id:
        description: answer id
        type: string
      content:
        description: content
        type: string
      created_at:
        description: create time
        type: integer
      object_id:
        description: object id
        type: string
      object_type:
        description: object type
        enum:
        - question
        - answer
        - tag
        - comment
        type: string
      question_id:
        description: question id
        type: string
      rank_type:
        description: rank type
        type: string
      reputation:
        description: reputation
        type: integer
      title:
        description: title
        type: string
    type: object
  schema.GetReportTypeResp:
    properties:
      content_type:
        description: content type
        type: string
      description:
        description: report description
        type: string
      have_content:
        description: is have content
        type: boolean
      name:
        description: report name
        type: string
      source:
        description: report source
        type: string
      type:
        description: report type
        type: integer
    type: object
  schema.GetRevisionResp:
    properties:
      content:
        description: content parsed
      create_at:
        type: integer
      id:
        description: id
        type: string
      object_id:
        description: object id
        type: string
      reason:
        type: string
      status:
        description: 'revision status(normal: 1; delete 2)'
        type: integer
      title:
        description: title
        type: string
      use_id:
        description: user id
        type: string
      user_info:
        $ref: '#/definitions/schema.UserBasicInfo'
    type: object
  schema.GetRoleResp:
    properties:
      description:
        type: string
      id:
        type: integer
      name:
        type: string
    type: object
  schema.GetSMTPConfigResp:
    properties:
      encryption:
        description: '"" SSL'
        type: string
      from_email:
        type: string
      from_name:
        type: string
      smtp_authentication:
        type: boolean
      smtp_host:
        type: string
      smtp_password:
        type: string
      smtp_port:
        type: integer
      smtp_username:
        type: string
    type: object
  schema.GetSiteLegalInfoResp:
    properties:
      privacy_policy_original_text:
        type: string
      privacy_policy_parsed_text:
        type: string
      terms_of_service_original_text:
        type: string
      terms_of_service_parsed_text:
        type: string
    type: object
  schema.GetTagPageResp:
    properties:
      created_at:
        description: created time
        type: integer
      display_name:
        description: display_name
        type: string
      excerpt:
        description: excerpt
        type: string
      follow_count:
        description: follower amount
        type: integer
      is_follower:
        description: is follower
        type: boolean
      original_text:
        description: original text
        type: string
      parsed_text:
        description: parsed_text
        type: string
      question_count:
        description: question amount
        type: integer
      recommend:
        type: boolean
      reserved:
        type: boolean
      slug_name:
        description: slug_name
        type: string
      tag_id:
        description: tag_id
        type: string
      updated_at:
        description: updated time
        type: integer
    type: object
  schema.GetTagResp:
    properties:
      created_at:
        description: created time
        type: integer
      description:
        description: description text
        type: string
      display_name:
        description: display name
        type: string
      excerpt:
        description: excerpt
        type: string
      follow_count:
        description: follower amount
        type: integer
      is_follower:
        description: is follower
        type: boolean
      main_tag_slug_name:
        description: if main tag slug name is not empty, this tag is synonymous with
          the main tag
        type: string
      member_actions:
        description: MemberActions
        items:
          $ref: '#/definitions/schema.PermissionMemberAction'
        type: array
      original_text:
        description: original text
        type: string
      parsed_text:
        description: parsed text
        type: string
      question_count:
        description: question amount
        type: integer
      recommend:
        type: boolean
      reserved:
        type: boolean
      slug_name:
        description: slug name
        type: string
      tag_id:
        description: tag id
        type: string
      updated_at:
        description: updated time
        type: integer
    type: object
  schema.GetTagSynonymsResp:
    properties:
      member_actions:
        description: MemberActions
        items:
          $ref: '#/definitions/schema.PermissionMemberAction'
        type: array
      synonyms:
        description: synonyms
        items:
          $ref: '#/definitions/schema.TagSynonym'
        type: array
    type: object
  schema.GetUnreviewedRevisionResp:
    properties:
      info:
        $ref: '#/definitions/schema.UnreviewedRevisionInfoInfo'
      type:
        type: string
      unreviewed_info:
        $ref: '#/definitions/schema.GetRevisionResp'
    type: object
  schema.GetUserPageResp:
    properties:
      avatar:
        description: avatar
        type: string
      created_at:
        description: create time
        type: integer
      deleted_at:
        description: delete time
        type: integer
      display_name:
        description: display name
        type: string
      e_mail:
        description: email
        type: string
      rank:
        description: rank
        type: integer
      role_id:
        description: role id
        type: integer
      role_name:
        description: role name
        type: string
      status:
        description: user status(normal,suspended,deleted,inactive)
        type: string
      suspended_at:
        description: suspended time
        type: integer
      user_id:
        description: user id
        type: string
      username:
        description: username
        type: string
    type: object
  schema.GetUserResp:
    properties:
      access_token:
        description: access token
        type: string
      answer_count:
        description: answer count
        type: integer
      authority_group:
        description: authority group
        type: integer
      avatar:
        description: avatar
        type: string
      bio:
        description: bio markdown
        type: string
      bio_html:
        description: bio html
        type: string
      created_at:
        description: create time
        type: integer
      display_name:
        description: display name
        type: string
      e_mail:
        description: email
        type: string
      follow_count:
        description: follow count
        type: integer
      id:
        description: user id
        type: string
      ip_info:
        description: ip info
        type: string
      is_admin:
        description: is admin
        type: boolean
      language:
        description: language
        type: string
      last_login_date:
        description: last login date
        type: integer
      location:
        description: location
        type: string
      mail_status:
        description: mail status(1 pass 2 to be verified)
        type: integer
      mobile:
        description: mobile
        type: string
      notice_status:
        description: notice status(1 on 2off)
        type: integer
      question_count:
        description: question count
        type: integer
      rank:
        description: rank
        type: integer
      status:
        description: user status
        type: string
      username:
        description: username
        type: string
      website:
        description: website
        type: string
    type: object
  schema.GetUserToSetShowResp:
    properties:
      access_token:
        description: access token
        type: string
      answer_count:
        description: answer count
        type: integer
      authority_group:
        description: authority group
        type: integer
      avatar:
        $ref: '#/definitions/schema.AvatarInfo'
      bio:
        description: bio markdown
        type: string
      bio_html:
        description: bio html
        type: string
      created_at:
        description: create time
        type: integer
      display_name:
        description: display name
        type: string
      e_mail:
        description: email
        type: string
      follow_count:
        description: follow count
        type: integer
      id:
        description: user id
        type: string
      ip_info:
        description: ip info
        type: string
      is_admin:
        description: is admin
        type: boolean
      language:
        description: language
        type: string
      last_login_date:
        description: last login date
        type: integer
      location:
        description: location
        type: string
      mail_status:
        description: mail status(1 pass 2 to be verified)
        type: integer
      mobile:
        description: mobile
        type: string
      notice_status:
        description: notice status(1 on 2off)
        type: integer
      question_count:
        description: question count
        type: integer
      rank:
        description: rank
        type: integer
      status:
        description: user status
        type: string
      username:
        description: username
        type: string
      website:
        description: website
        type: string
    type: object
  schema.GetVoteWithPageResp:
    properties:
      answer_id:
        description: answer id
        type: string
      content:
        description: content
        type: string
      created_at:
        description: create time
        type: integer
      object_id:
        description: object id
        type: string
      object_type:
        description: object type
        enum:
        - question
        - answer
        - tag
        - comment
        type: string
      question_id:
        description: question id
        type: string
      title:
        description: title
        type: string
      vote_type:
        description: vote type
        type: string
    type: object
  schema.NotificationClearIDRequest:
    properties:
      id:
        type: string
    type: object
  schema.NotificationClearRequest:
    properties:
      type:
        description: inbox achievement
        type: string
    type: object
  schema.PermissionMemberAction:
    properties:
      action:
        type: string
      name:
        type: string
      type:
        type: string
    type: object
  schema.QuestionAdd:
    properties:
      content:
        description: content
        maxLength: 65535
        minLength: 6
        type: string
      html:
        description: html
        maxLength: 65535
        minLength: 6
        type: string
      tags:
        description: tags
        items:
          $ref: '#/definitions/schema.TagItem'
        type: array
      title:
        description: question title
        maxLength: 150
        minLength: 6
        type: string
    required:
    - content
    - html
    - tags
    - title
    type: object
  schema.QuestionSearch:
    properties:
      order:
        description: Search order by
        type: string
      page:
        description: Query number of pages
        type: integer
      page_size:
        description: Search page size
        type: integer
      tag:
        description: Tags     []string `json:"tags" form:"tags"`           // Search
          tag
        type: string
      username:
        description: Search username
        type: string
    type: object
  schema.QuestionUpdate:
    properties:
      content:
        description: content
        maxLength: 65535
        minLength: 6
        type: string
      edit_summary:
        description: edit summary
        type: string
      html:
        description: html
        maxLength: 65535
        minLength: 6
        type: string
      id:
        description: question id
        type: string
      tags:
        description: tags
        items:
          $ref: '#/definitions/schema.TagItem'
        type: array
      title:
        description: question title
        maxLength: 150
        minLength: 6
        type: string
    required:
    - content
    - html
    - id
    - tags
    - title
    type: object
  schema.RemoveAnswerReq:
    properties:
      id:
        description: answer id
        type: string
    required:
    - id
    type: object
  schema.RemoveCommentReq:
    properties:
      comment_id:
        description: comment id
        type: string
    required:
    - comment_id
    type: object
  schema.RemoveQuestionReq:
    properties:
      id:
        description: question id
        type: string
    required:
    - id
    type: object
  schema.RemoveTagReq:
    properties:
      tag_id:
        description: tag_id
        type: string
    required:
    - tag_id
    type: object
  schema.ReopenQuestionReq:
    properties:
      question_id:
        type: string
    type: object
  schema.ReportHandleReq:
    properties:
      flagged_content:
        type: string
      flagged_type:
        type: integer
      id:
        type: string
    required:
    - flagged_type
    - id
    type: object
  schema.RevisionAuditReq:
    properties:
      id:
        description: object id
        type: string
      operation:
        description: approve or reject
        type: string
    required:
    - id
    - operation
    type: object
  schema.SearchListResp:
    properties:
      count:
        type: integer
      extra:
        description: extra fields
      list:
        description: search response
        items:
          $ref: '#/definitions/schema.SearchResp'
        type: array
    type: object
  schema.SearchObject:
    properties:
      accepted:
        type: boolean
      answer_count:
        type: integer
      created_at:
        type: integer
      excerpt:
        type: string
      id:
        type: string
      question_id:
        type: string
      status:
        description: Status
        type: string
      tags:
        description: tags
        items:
          $ref: '#/definitions/schema.TagResp'
        type: array
      title:
        type: string
      user_info:
        $ref: '#/definitions/schema.UserBasicInfo'
        description: user info
      vote_count:
        type: integer
    type: object
  schema.SearchResp:
    properties:
      object:
        $ref: '#/definitions/schema.SearchObject'
        description: this object
      object_type:
        description: object_type
        type: string
    type: object
  schema.SiteBrandingReq:
    properties:
      favicon:
        maxLength: 512
        type: string
      logo:
        maxLength: 512
        type: string
      mobile_logo:
        maxLength: 512
        type: string
      square_icon:
        maxLength: 512
        type: string
    required:
    - logo
    - square_icon
    type: object
  schema.SiteBrandingResp:
    properties:
      favicon:
        maxLength: 512
        type: string
      logo:
        maxLength: 512
        type: string
      mobile_logo:
        maxLength: 512
        type: string
      square_icon:
        maxLength: 512
        type: string
    required:
    - logo
    - square_icon
    type: object
  schema.SiteCustomCssHTMLReq:
    properties:
      custom_css:
        maxLength: 65536
        type: string
      custom_footer:
        maxLength: 65536
        type: string
      custom_head:
        maxLength: 65536
        type: string
      custom_header:
        maxLength: 65536
        type: string
    type: object
  schema.SiteCustomCssHTMLResp:
    properties:
      custom_css:
        maxLength: 65536
        type: string
      custom_footer:
        maxLength: 65536
        type: string
      custom_head:
        maxLength: 65536
        type: string
      custom_header:
        maxLength: 65536
        type: string
    type: object
  schema.SiteGeneralReq:
    properties:
      contact_email:
        maxLength: 512
        type: string
      description:
        maxLength: 2000
        type: string
      name:
        maxLength: 128
        type: string
      permalink:
        maximum: 3
        minimum: 0
        type: integer
      short_description:
        maxLength: 255
        type: string
      site_url:
        maxLength: 512
        type: string
    required:
    - contact_email
    - name
    - permalink
    - site_url
    type: object
  schema.SiteGeneralResp:
    properties:
      contact_email:
        maxLength: 512
        type: string
      description:
        maxLength: 2000
        type: string
      name:
        maxLength: 128
        type: string
      permalink:
        maximum: 3
        minimum: 0
        type: integer
      short_description:
        maxLength: 255
        type: string
      site_url:
        maxLength: 512
        type: string
    required:
    - contact_email
    - name
    - permalink
    - site_url
    type: object
  schema.SiteInfoResp:
    properties:
      branding:
        $ref: '#/definitions/schema.SiteBrandingResp'
      custom_css_html:
        $ref: '#/definitions/schema.SiteCustomCssHTMLResp'
      general:
        $ref: '#/definitions/schema.SiteGeneralResp'
      interface:
        $ref: '#/definitions/schema.SiteInterfaceResp'
      login:
        $ref: '#/definitions/schema.SiteLoginResp'
      theme:
        $ref: '#/definitions/schema.SiteThemeResp'
    type: object
  schema.SiteInterfaceReq:
    properties:
      language:
        maxLength: 128
        type: string
      theme:
        maxLength: 128
        type: string
      time_zone:
        maxLength: 128
        type: string
    required:
    - language
    - theme
    - time_zone
    type: object
  schema.SiteInterfaceResp:
    properties:
      language:
        maxLength: 128
        type: string
      theme:
        maxLength: 128
        type: string
      time_zone:
        maxLength: 128
        type: string
    required:
    - language
    - theme
    - time_zone
    type: object
  schema.SiteLegalReq:
    properties:
      privacy_policy_original_text:
        type: string
      privacy_policy_parsed_text:
        type: string
      terms_of_service_original_text:
        type: string
      terms_of_service_parsed_text:
        type: string
    type: object
  schema.SiteLegalResp:
    properties:
      privacy_policy_original_text:
        type: string
      privacy_policy_parsed_text:
        type: string
      terms_of_service_original_text:
        type: string
      terms_of_service_parsed_text:
        type: string
    type: object
  schema.SiteLoginReq:
    properties:
      allow_new_registrations:
        type: boolean
      login_required:
        type: boolean
    type: object
  schema.SiteLoginResp:
    properties:
      allow_new_registrations:
        type: boolean
      login_required:
        type: boolean
    type: object
  schema.SiteSeoReq:
    properties:
      robots:
        type: string
    required:
    - robots
    type: object
  schema.SiteSeoResp:
    properties:
      robots:
        type: string
    required:
    - robots
    type: object
  schema.SiteThemeReq:
    properties:
      theme:
        maxLength: 255
        type: string
      theme_config:
        additionalProperties: true
        type: object
    required:
    - theme
    type: object
  schema.SiteThemeResp:
    properties:
      theme:
        maxLength: 255
        type: string
      theme_config:
        additionalProperties: true
        type: object
    required:
    - theme
    type: object
  schema.SiteWriteReq:
    properties:
      recommend_tags:
        items:
          type: string
        type: array
      required_tag:
        type: boolean
      reserved_tags:
        items:
          type: string
        type: array
    type: object
  schema.SiteWriteResp:
    properties:
      recommend_tags:
        items:
          type: string
        type: array
      required_tag:
        type: boolean
      reserved_tags:
        items:
          type: string
        type: array
    type: object
  schema.TagItem:
    properties:
      display_name:
        description: display_name
        maxLength: 35
        type: string
      original_text:
        description: original text
        type: string
      parsed_text:
        description: parsed text
        type: string
      slug_name:
        description: slug_name
        maxLength: 35
        type: string
    type: object
  schema.TagResp:
    properties:
      display_name:
        type: string
      main_tag_slug_name:
        description: if main tag slug name is not empty, this tag is synonymous with
          the main tag
        type: string
      recommend:
        type: boolean
      reserved:
        type: boolean
      slug_name:
        type: string
    type: object
  schema.TagSynonym:
    properties:
      display_name:
        description: display name
        type: string
      main_tag_slug_name:
        description: if main tag slug name is not empty, this tag is synonymous with
          the main tag
        type: string
      slug_name:
        description: slug name
        type: string
      tag_id:
        description: tag id
        type: string
    type: object
  schema.UnreviewedRevisionInfoInfo:
    properties:
      content:
        type: string
      html:
        type: string
      object_id:
        type: string
      tags:
        items:
          $ref: '#/definitions/schema.TagResp'
        type: array
      title:
        type: string
    type: object
  schema.UpdateCommentReq:
    properties:
      comment_id:
        description: comment id
        type: string
      original_text:
        description: original comment content
        type: string
      parsed_text:
        description: parsed comment content
        type: string
    required:
    - comment_id
    type: object
  schema.UpdateFollowTagsReq:
    properties:
      slug_name_list:
        description: tag slug name list
        items:
          type: string
        type: array
    type: object
  schema.UpdateInfoRequest:
    properties:
      avatar:
        $ref: '#/definitions/schema.AvatarInfo'
        description: avatar
      bio:
        description: bio
        maxLength: 4096
        type: string
      bio_html:
        description: bio
        maxLength: 4096
        type: string
      display_name:
        description: display_name
        maxLength: 30
        type: string
      location:
        description: location
        maxLength: 100
        type: string
      username:
        description: username
        maxLength: 30
        type: string
      website:
        description: website
        maxLength: 500
        type: string
    required:
    - display_name
    type: object
  schema.UpdateSMTPConfigReq:
    properties:
      encryption:
        description: '"" SSL'
        enum:
        - SSL
        type: string
      from_email:
        maxLength: 256
        type: string
      from_name:
        maxLength: 256
        type: string
      smtp_authentication:
        type: boolean
      smtp_host:
        maxLength: 256
        type: string
      smtp_password:
        maxLength: 256
        type: string
      smtp_port:
        maximum: 65535
        minimum: 1
        type: integer
      smtp_username:
        maxLength: 256
        type: string
      test_email_recipient:
        type: string
    type: object
  schema.UpdateTagReq:
    properties:
      display_name:
        description: display_name
        maxLength: 35
        type: string
      edit_summary:
        description: edit summary
        type: string
      original_text:
        description: original text
        type: string
      parsed_text:
        description: parsed text
        type: string
      slug_name:
        description: slug_name
        maxLength: 35
        type: string
      tag_id:
        description: tag_id
        type: string
    required:
    - tag_id
    type: object
  schema.UpdateTagSynonymReq:
    properties:
      synonym_tag_list:
        description: synonym tag list
        items:
          $ref: '#/definitions/schema.TagItem'
        type: array
      tag_id:
        description: tag_id
        type: string
    required:
    - synonym_tag_list
    - tag_id
    type: object
  schema.UpdateUserInterfaceRequest:
    properties:
      language:
        description: language
        maxLength: 100
        type: string
    required:
    - language
    type: object
  schema.UpdateUserPasswordReq:
    properties:
      password:
        maxLength: 32
        minLength: 8
        type: string
      user_id:
        type: string
    required:
    - password
    - user_id
    type: object
  schema.UpdateUserRoleReq:
    properties:
      role_id:
        description: role id
        type: integer
      user_id:
        description: user id
        type: string
    required:
    - role_id
    - user_id
    type: object
  schema.UpdateUserStatusReq:
    properties:
      status:
        description: user status
        enum:
        - normal
        - suspended
        - deleted
        - inactive
        type: string
      user_id:
        description: user id
        type: string
    required:
    - status
    - user_id
    type: object
  schema.UserBasicInfo:
    properties:
      avatar:
        description: avatar
        type: string
      display_name:
        description: display_name
        type: string
      id:
        description: user_id
        type: string
      ip_info:
        description: ip info
        type: string
      location:
        description: location
        type: string
      rank:
        description: rank
        type: integer
      status:
        description: status
        type: string
      username:
        description: name
        type: string
      website:
        description: website
        type: string
    type: object
  schema.UserChangeEmailSendCodeReq:
    properties:
      captcha_code:
        maxLength: 500
        type: string
      captcha_id:
        maxLength: 500
        type: string
      e_mail:
        maxLength: 500
        type: string
    required:
    - e_mail
    type: object
  schema.UserChangeEmailVerifyReq:
    properties:
      code:
        maxLength: 500
        type: string
    required:
    - code
    type: object
  schema.UserEmailLogin:
    properties:
      captcha_code:
        description: captcha_code
        type: string
      captcha_id:
        description: captcha_id
        type: string
      e_mail:
        description: e_mail
        maxLength: 500
        type: string
      pass:
        description: password
        maxLength: 32
        minLength: 8
        type: string
    required:
    - e_mail
    - pass
    type: object
  schema.UserModifyPassWordRequest:
    properties:
      old_pass:
        description: old password
        type: string
      pass:
        description: password
        type: string
    type: object
  schema.UserNoticeSetRequest:
    properties:
      notice_switch:
        type: boolean
    type: object
  schema.UserNoticeSetResp:
    properties:
      notice_switch:
        type: boolean
    type: object
  schema.UserRankingResp:
    properties:
      staffs:
        items:
          $ref: '#/definitions/schema.UserRankingSimpleInfo'
        type: array
      users_with_the_most_reputation:
        items:
          $ref: '#/definitions/schema.UserRankingSimpleInfo'
        type: array
      users_with_the_most_vote:
        items:
          $ref: '#/definitions/schema.UserRankingSimpleInfo'
        type: array
    type: object
  schema.UserRankingSimpleInfo:
    properties:
      avatar:
        description: avatar
        type: string
      display_name:
        description: display name
        type: string
      rank:
        description: rank
        type: integer
      username:
        description: username
        type: string
      vote_count:
        description: vote
        type: integer
    type: object
  schema.UserRePassWordRequest:
    properties:
      code:
        description: code
        maxLength: 100
        type: string
      pass:
        description: Password
        maxLength: 32
        type: string
    required:
    - code
    - pass
    type: object
  schema.UserRegisterReq:
    properties:
      e_mail:
        description: email
        maxLength: 500
        type: string
      name:
        description: name
        maxLength: 30
        type: string
      pass:
        description: password
        maxLength: 32
        minLength: 8
        type: string
    required:
    - e_mail
    - name
    - pass
    type: object
  schema.UserRetrievePassWordRequest:
    properties:
      captcha_code:
        description: captcha_code
        type: string
      captcha_id:
        description: captcha_id
        type: string
      e_mail:
        description: e_mail
        maxLength: 500
        type: string
    required:
    - e_mail
    type: object
  schema.VoteReq:
    properties:
      is_cancel:
        description: is cancel
        type: boolean
      object_id:
        description: id
        type: string
    required:
    - object_id
    type: object
  schema.VoteResp:
    properties:
      down_votes:
        type: integer
      up_votes:
        type: integer
      vote_status:
        type: string
      votes:
        type: integer
    type: object
  translator.LangOption:
    properties:
      label:
        type: string
      value:
        type: string
    type: object
info:
  contact: {}
paths:
  /answer/admin/api/answer/page:
    get:
      consumes:
      - application/json
      description: Status:[available,deleted]
      parameters:
      - description: page size
        in: query
        name: page
        type: integer
      - description: page size
        in: query
        name: page_size
        type: integer
      - description: user status
        enum:
        - available
        - deleted
        in: query
        name: status
        type: string
      - description: answer id or question title
        in: query
        name: query
        type: string
      - description: question id
        in: query
        name: question_id
        type: string
      produces:
      - application/json
      responses:
        "200":
          description: OK
          schema:
            $ref: '#/definitions/handler.RespBody'
      security:
      - ApiKeyAuth: []
      summary: CmsSearchList
      tags:
      - admin
  /answer/admin/api/answer/status:
    put:
      consumes:
      - application/json
      description: Status:[available,deleted]
      parameters:
      - description: AdminSetAnswerStatusRequest
        in: body
        name: data
        required: true
        schema:
          $ref: '#/definitions/schema.AdminSetAnswerStatusRequest'
      produces:
      - application/json
      responses:
        "200":
          description: OK
          schema:
            $ref: '#/definitions/handler.RespBody'
      security:
      - ApiKeyAuth: []
      summary: AdminSetAnswerStatus
      tags:
      - admin
  /answer/admin/api/dashboard:
    get:
      consumes:
      - application/json
      description: DashboardInfo
      produces:
      - application/json
      responses:
        "200":
          description: OK
          schema:
            $ref: '#/definitions/handler.RespBody'
      security:
      - ApiKeyAuth: []
      summary: DashboardInfo
      tags:
      - admin
  /answer/admin/api/language/options:
    get:
      description: Get language options
      produces:
      - application/json
      responses:
        "200":
          description: OK
          schema:
            $ref: '#/definitions/handler.RespBody'
      summary: Get language options
      tags:
      - Lang
  /answer/admin/api/question/page:
    get:
      consumes:
      - application/json
      description: Status:[available,closed,deleted]
      parameters:
      - description: page size
        in: query
        name: page
        type: integer
      - description: page size
        in: query
        name: page_size
        type: integer
      - description: user status
        enum:
        - available
        - closed
        - deleted
        in: query
        name: status
        type: string
      - description: question id or title
        in: query
        name: query
        type: string
      produces:
      - application/json
      responses:
        "200":
          description: OK
          schema:
            $ref: '#/definitions/handler.RespBody'
      security:
      - ApiKeyAuth: []
      summary: CmsSearchList
      tags:
      - admin
  /answer/admin/api/question/status:
    put:
      consumes:
      - application/json
      description: Status:[available,closed,deleted]
      parameters:
      - description: AdminSetQuestionStatusRequest
        in: body
        name: data
        required: true
        schema:
          $ref: '#/definitions/schema.AdminSetQuestionStatusRequest'
      produces:
      - application/json
      responses:
        "200":
          description: OK
          schema:
            $ref: '#/definitions/handler.RespBody'
      security:
      - ApiKeyAuth: []
      summary: AdminSetQuestionStatus
      tags:
      - admin
  /answer/admin/api/reasons:
    get:
      consumes:
      - application/json
      description: get reasons by object type and action
      parameters:
      - description: object_type
        enum:
        - question
        - answer
        - comment
        - user
        in: query
        name: object_type
        required: true
        type: string
      - description: action
        enum:
        - status
        - close
        - flag
        - review
        in: query
        name: action
        required: true
        type: string
      produces:
      - application/json
      responses:
        "200":
          description: OK
          schema:
            $ref: '#/definitions/handler.RespBody'
      security:
      - ApiKeyAuth: []
      summary: get reasons by object type and action
      tags:
      - reason
  /answer/admin/api/report/:
    put:
      consumes:
      - application/json
      description: handle flag
      parameters:
      - description: flag
        in: body
        name: data
        required: true
        schema:
          $ref: '#/definitions/schema.ReportHandleReq'
      produces:
      - application/json
      responses:
        "200":
          description: OK
          schema:
            $ref: '#/definitions/handler.RespBody'
      security:
      - ApiKeyAuth: []
      - ApiKeyAuth: []
      summary: handle flag
      tags:
      - admin
  /answer/admin/api/reports/page:
    get:
      consumes:
      - application/json
      description: list report records
      parameters:
      - description: status
        enum:
        - pending
        - completed
        in: query
        name: status
        required: true
        type: string
      - description: object_type
        enum:
        - all
        - question
        - answer
        - comment
        in: query
        name: object_type
        required: true
        type: string
      - description: page size
        in: query
        name: page
        type: integer
      - description: page size
        in: query
        name: page_size
        type: integer
      produces:
      - application/json
      responses:
        "200":
          description: OK
          schema:
            $ref: '#/definitions/handler.RespBody'
      security:
      - ApiKeyAuth: []
      - ApiKeyAuth: []
      summary: list report page
      tags:
      - admin
  /answer/admin/api/roles:
    get:
      description: get role list
      produces:
      - application/json
      responses:
        "200":
          description: OK
          schema:
            allOf:
            - $ref: '#/definitions/handler.RespBody'
            - properties:
                data:
                  items:
                    $ref: '#/definitions/schema.GetRoleResp'
                  type: array
              type: object
      summary: get role list
      tags:
      - admin
  /answer/admin/api/setting/smtp:
    get:
      description: GetSMTPConfig get smtp config
      produces:
      - application/json
      responses:
        "200":
          description: OK
          schema:
            allOf:
            - $ref: '#/definitions/handler.RespBody'
            - properties:
                data:
                  $ref: '#/definitions/schema.GetSMTPConfigResp'
              type: object
      security:
      - ApiKeyAuth: []
      summary: GetSMTPConfig get smtp config
      tags:
      - admin
    put:
      description: update smtp config
      parameters:
      - description: smtp config
        in: body
        name: data
        required: true
        schema:
          $ref: '#/definitions/schema.UpdateSMTPConfigReq'
      produces:
      - application/json
      responses:
        "200":
          description: OK
          schema:
            $ref: '#/definitions/handler.RespBody'
      security:
      - ApiKeyAuth: []
      summary: update smtp config
      tags:
      - admin
  /answer/admin/api/siteinfo/branding:
    get:
      description: get site interface
      produces:
      - application/json
      responses:
        "200":
          description: OK
          schema:
            allOf:
            - $ref: '#/definitions/handler.RespBody'
            - properties:
                data:
                  $ref: '#/definitions/schema.SiteBrandingResp'
              type: object
      security:
      - ApiKeyAuth: []
      summary: get site interface
      tags:
      - admin
    put:
      description: update site info branding
      parameters:
      - description: branding info
        in: body
        name: data
        required: true
        schema:
          $ref: '#/definitions/schema.SiteBrandingReq'
      produces:
      - application/json
      responses:
        "200":
          description: OK
          schema:
            $ref: '#/definitions/handler.RespBody'
      security:
      - ApiKeyAuth: []
      summary: update site info branding
      tags:
      - admin
  /answer/admin/api/siteinfo/custom-css-html:
    get:
      description: get site info custom html css config
      produces:
      - application/json
      responses:
        "200":
          description: OK
          schema:
            allOf:
            - $ref: '#/definitions/handler.RespBody'
            - properties:
                data:
                  $ref: '#/definitions/schema.SiteCustomCssHTMLResp'
              type: object
      security:
      - ApiKeyAuth: []
      summary: get site info custom html css config
      tags:
      - admin
    put:
      description: update site custom css html config
      parameters:
      - description: login info
        in: body
        name: data
        required: true
        schema:
          $ref: '#/definitions/schema.SiteCustomCssHTMLReq'
      produces:
      - application/json
      responses:
        "200":
          description: OK
          schema:
            $ref: '#/definitions/handler.RespBody'
      security:
      - ApiKeyAuth: []
      summary: update site custom css html config
      tags:
      - admin
  /answer/admin/api/siteinfo/general:
    get:
      description: get site general information
      produces:
      - application/json
      responses:
        "200":
          description: OK
          schema:
            allOf:
            - $ref: '#/definitions/handler.RespBody'
            - properties:
                data:
                  $ref: '#/definitions/schema.SiteGeneralResp'
              type: object
      security:
      - ApiKeyAuth: []
      summary: get site general information
      tags:
      - admin
    put:
      description: update site general information
      parameters:
      - description: general
        in: body
        name: data
        required: true
        schema:
          $ref: '#/definitions/schema.SiteGeneralReq'
      produces:
      - application/json
      responses:
        "200":
          description: OK
          schema:
            $ref: '#/definitions/handler.RespBody'
      security:
      - ApiKeyAuth: []
      summary: update site general information
      tags:
      - admin
  /answer/admin/api/siteinfo/interface:
    get:
      description: get site interface
      produces:
      - application/json
      responses:
        "200":
          description: OK
          schema:
            allOf:
            - $ref: '#/definitions/handler.RespBody'
            - properties:
                data:
                  $ref: '#/definitions/schema.SiteInterfaceResp'
              type: object
      security:
      - ApiKeyAuth: []
      summary: get site interface
      tags:
      - admin
    put:
      description: update site info interface
      parameters:
      - description: general
        in: body
        name: data
        required: true
        schema:
          $ref: '#/definitions/schema.SiteInterfaceReq'
      produces:
      - application/json
      responses:
        "200":
          description: OK
          schema:
            $ref: '#/definitions/handler.RespBody'
      security:
      - ApiKeyAuth: []
      summary: update site info interface
      tags:
      - admin
  /answer/admin/api/siteinfo/legal:
    get:
      description: Set the legal information for the site
      produces:
      - application/json
      responses:
        "200":
          description: OK
          schema:
            allOf:
            - $ref: '#/definitions/handler.RespBody'
            - properties:
                data:
                  $ref: '#/definitions/schema.SiteLegalResp'
              type: object
      security:
      - ApiKeyAuth: []
      summary: Set the legal information for the site
      tags:
      - admin
    put:
      description: update site legal info
      parameters:
      - description: write info
        in: body
        name: data
        required: true
        schema:
          $ref: '#/definitions/schema.SiteLegalReq'
      produces:
      - application/json
      responses:
        "200":
          description: OK
          schema:
            $ref: '#/definitions/handler.RespBody'
      security:
      - ApiKeyAuth: []
      summary: update site legal info
      tags:
      - admin
  /answer/admin/api/siteinfo/login:
    get:
      description: get site info login config
      produces:
      - application/json
      responses:
        "200":
          description: OK
          schema:
            allOf:
            - $ref: '#/definitions/handler.RespBody'
            - properties:
                data:
                  $ref: '#/definitions/schema.SiteLoginResp'
              type: object
      security:
      - ApiKeyAuth: []
      summary: get site info login config
      tags:
      - admin
    put:
      description: update site login
      parameters:
      - description: login info
        in: body
        name: data
        required: true
        schema:
          $ref: '#/definitions/schema.SiteLoginReq'
      produces:
      - application/json
      responses:
        "200":
          description: OK
          schema:
            $ref: '#/definitions/handler.RespBody'
      security:
      - ApiKeyAuth: []
      summary: update site login
      tags:
      - admin
  /answer/admin/api/siteinfo/seo:
    get:
      description: get site seo information
      produces:
      - application/json
      responses:
        "200":
          description: OK
          schema:
            allOf:
            - $ref: '#/definitions/handler.RespBody'
            - properties:
                data:
                  $ref: '#/definitions/schema.SiteSeoResp'
              type: object
      security:
      - ApiKeyAuth: []
      summary: get site seo information
      tags:
      - admin
    put:
      description: update site seo information
      parameters:
      - description: seo
        in: body
        name: data
        required: true
        schema:
          $ref: '#/definitions/schema.SiteSeoReq'
      produces:
      - application/json
      responses:
        "200":
          description: OK
          schema:
            $ref: '#/definitions/handler.RespBody'
      security:
      - ApiKeyAuth: []
      summary: update site seo information
      tags:
      - admin
  /answer/admin/api/siteinfo/theme:
    get:
      description: get site info theme config
      produces:
      - application/json
      responses:
        "200":
          description: OK
          schema:
            allOf:
            - $ref: '#/definitions/handler.RespBody'
            - properties:
                data:
                  $ref: '#/definitions/schema.SiteThemeResp'
              type: object
      security:
      - ApiKeyAuth: []
      summary: get site info theme config
      tags:
      - admin
    put:
      description: update site custom css html config
      parameters:
      - description: login info
        in: body
        name: data
        required: true
        schema:
          $ref: '#/definitions/schema.SiteThemeReq'
      produces:
      - application/json
      responses:
        "200":
          description: OK
          schema:
            $ref: '#/definitions/handler.RespBody'
      security:
      - ApiKeyAuth: []
      summary: update site custom css html config
      tags:
      - admin
  /answer/admin/api/siteinfo/write:
    get:
      description: get site interface
      produces:
      - application/json
      responses:
        "200":
          description: OK
          schema:
            allOf:
            - $ref: '#/definitions/handler.RespBody'
            - properties:
                data:
                  $ref: '#/definitions/schema.SiteWriteResp'
              type: object
      security:
      - ApiKeyAuth: []
      summary: get site interface
      tags:
      - admin
    put:
      description: update site write info
      parameters:
      - description: write info
        in: body
        name: data
        required: true
        schema:
          $ref: '#/definitions/schema.SiteWriteReq'
      produces:
      - application/json
      responses:
        "200":
          description: OK
          schema:
            $ref: '#/definitions/handler.RespBody'
      security:
      - ApiKeyAuth: []
      summary: update site write info
      tags:
      - admin
  /answer/admin/api/theme/options:
    get:
      description: Get theme options
      produces:
      - application/json
      responses:
        "200":
          description: OK
          schema:
            $ref: '#/definitions/handler.RespBody'
      security:
      - ApiKeyAuth: []
      summary: Get theme options
      tags:
      - admin
  /answer/admin/api/user:
    post:
      consumes:
      - application/json
      description: add user
      parameters:
      - description: user
        in: body
        name: data
        required: true
        schema:
          $ref: '#/definitions/schema.AddUserReq'
      produces:
      - application/json
      responses:
        "200":
          description: OK
          schema:
            $ref: '#/definitions/handler.RespBody'
      security:
      - ApiKeyAuth: []
      summary: add user
      tags:
      - admin
  /answer/admin/api/user/password:
    put:
      consumes:
      - application/json
      description: update user password
      parameters:
      - description: user
        in: body
        name: data
        required: true
        schema:
          $ref: '#/definitions/schema.UpdateUserPasswordReq'
      produces:
      - application/json
      responses:
        "200":
          description: OK
          schema:
            $ref: '#/definitions/handler.RespBody'
      security:
      - ApiKeyAuth: []
      summary: update user password
      tags:
      - admin
  /answer/admin/api/user/role:
    put:
      consumes:
      - application/json
      description: update user role
      parameters:
      - description: user
        in: body
        name: data
        required: true
        schema:
          $ref: '#/definitions/schema.UpdateUserRoleReq'
      produces:
      - application/json
      responses:
        "200":
          description: OK
          schema:
            $ref: '#/definitions/handler.RespBody'
      security:
      - ApiKeyAuth: []
      summary: update user role
      tags:
      - admin
  /answer/admin/api/user/status:
    put:
      consumes:
      - application/json
      description: update user
      parameters:
      - description: user
        in: body
        name: data
        required: true
        schema:
          $ref: '#/definitions/schema.UpdateUserStatusReq'
      produces:
      - application/json
      responses:
        "200":
          description: OK
          schema:
            $ref: '#/definitions/handler.RespBody'
      security:
      - ApiKeyAuth: []
      summary: update user
      tags:
      - admin
  /answer/admin/api/users/page:
    get:
      description: get user page
      parameters:
      - description: page size
        in: query
        name: page
        type: integer
      - description: page size
        in: query
        name: page_size
        type: integer
      - description: 'search query: email, username or id:[id]'
        in: query
        name: query
        type: string
      - description: staff user
        in: query
        name: staff
        type: boolean
      - description: user status
        enum:
        - suspended
        - deleted
        - inactive
        in: query
        name: status
        type: string
      produces:
      - application/json
      responses:
        "200":
          description: OK
          schema:
            allOf:
            - $ref: '#/definitions/handler.RespBody'
            - properties:
                data:
                  allOf:
                  - $ref: '#/definitions/pager.PageModel'
                  - properties:
                      records:
                        items:
                          $ref: '#/definitions/schema.GetUserPageResp'
                        type: array
                    type: object
              type: object
      security:
      - ApiKeyAuth: []
      summary: get user page
      tags:
      - admin
  /answer/api/v1/activity/timeline:
    get:
      description: get object timeline
      parameters:
      - description: object id
        in: query
        name: object_id
        type: string
      - description: tag slug name
        in: query
        name: tag_slug_name
        type: string
      - description: object type
        enum:
        - question
        - answer
        - tag
        in: query
        name: object_type
        type: string
      - description: is show vote
        in: query
        name: show_vote
        type: boolean
      produces:
      - application/json
      responses:
        "200":
          description: OK
          schema:
            allOf:
            - $ref: '#/definitions/handler.RespBody'
            - properties:
                data:
                  $ref: '#/definitions/schema.GetObjectTimelineResp'
              type: object
      summary: get object timeline
      tags:
      - Comment
  /answer/api/v1/activity/timeline/detail:
    get:
      description: get object timeline detail
      parameters:
      - description: revision id
        in: query
        name: revision_id
        required: true
        type: string
      produces:
      - application/json
      responses:
        "200":
          description: OK
          schema:
            allOf:
            - $ref: '#/definitions/handler.RespBody'
            - properties:
                data:
                  $ref: '#/definitions/schema.GetObjectTimelineResp'
              type: object
      summary: get object timeline detail
      tags:
      - Comment
  /answer/api/v1/answer:
    delete:
      consumes:
      - application/json
      description: delete answer
      parameters:
      - description: answer
        in: body
        name: data
        required: true
        schema:
          $ref: '#/definitions/schema.RemoveAnswerReq'
      produces:
      - application/json
      responses:
        "200":
          description: OK
          schema:
            $ref: '#/definitions/handler.RespBody'
      security:
      - ApiKeyAuth: []
      summary: delete answer
      tags:
      - api-answer
    post:
      consumes:
      - application/json
      description: Insert Answer
      parameters:
      - description: AnswerAddReq
        in: body
        name: data
        required: true
        schema:
          $ref: '#/definitions/schema.AnswerAddReq'
      produces:
      - application/json
      responses:
        "200":
          description: OK
          schema:
            type: string
      security:
      - ApiKeyAuth: []
      summary: Insert Answer
      tags:
      - api-answer
    put:
      consumes:
      - application/json
      description: Update Answer
      parameters:
      - description: AnswerUpdateReq
        in: body
        name: data
        required: true
        schema:
          $ref: '#/definitions/schema.AnswerUpdateReq'
      produces:
      - application/json
      responses:
        "200":
          description: OK
          schema:
            type: string
      security:
      - ApiKeyAuth: []
      summary: Update Answer
      tags:
      - api-answer
  /answer/api/v1/answer/acceptance:
    post:
      consumes:
      - application/json
      description: Adopted
      parameters:
      - description: AnswerAdoptedReq
        in: body
        name: data
        required: true
        schema:
          $ref: '#/definitions/schema.AnswerAdoptedReq'
      produces:
      - application/json
      responses:
        "200":
          description: OK
          schema:
            type: string
      security:
      - ApiKeyAuth: []
      summary: Adopted
      tags:
      - api-answer
  /answer/api/v1/answer/info:
    get:
      consumes:
      - application/json
      description: Get Answer
      parameters:
      - default: "1"
        description: Answer TagID
        in: query
        name: id
        required: true
        type: string
      produces:
      - application/json
      responses:
        "200":
          description: OK
          schema:
            type: string
      summary: Get Answer
      tags:
      - api-answer
  /answer/api/v1/answer/page:
    get:
      consumes:
      - application/json
      description: AnswerList <br> <b>order</b> (default or updated)
      parameters:
      - description: question_id
        in: query
        name: question_id
        required: true
        type: string
      - description: order
        in: query
        name: order
        required: true
        type: string
      - description: page
        in: query
        name: page
        required: true
        type: string
      - description: page_size
        in: query
        name: page_size
        required: true
        type: string
      produces:
      - application/json
      responses:
        "200":
          description: OK
          schema:
            type: string
      security:
      - ApiKeyAuth: []
      summary: AnswerList
      tags:
      - api-answer
  /answer/api/v1/collection/switch:
    post:
      consumes:
      - application/json
      description: add collection
      parameters:
      - description: collection
        in: body
        name: data
        required: true
        schema:
          $ref: '#/definitions/schema.CollectionSwitchReq'
      produces:
      - application/json
      responses:
        "200":
          description: OK
          schema:
            allOf:
            - $ref: '#/definitions/handler.RespBody'
            - properties:
                data:
                  $ref: '#/definitions/schema.CollectionSwitchResp'
              type: object
      security:
      - ApiKeyAuth: []
      summary: add collection
      tags:
      - Collection
  /answer/api/v1/comment:
    delete:
      consumes:
      - application/json
      description: remove comment
      parameters:
      - description: comment
        in: body
        name: data
        required: true
        schema:
          $ref: '#/definitions/schema.RemoveCommentReq'
      produces:
      - application/json
      responses:
        "200":
          description: OK
          schema:
            $ref: '#/definitions/handler.RespBody'
      security:
      - ApiKeyAuth: []
      summary: remove comment
      tags:
      - Comment
    get:
      description: get comment by id
      parameters:
      - description: id
        in: query
        name: id
        required: true
        type: string
      produces:
      - application/json
      responses:
        "200":
          description: OK
          schema:
            allOf:
            - $ref: '#/definitions/handler.RespBody'
            - properties:
                data:
                  allOf:
                  - $ref: '#/definitions/pager.PageModel'
                  - properties:
                      list:
                        items:
                          $ref: '#/definitions/schema.GetCommentResp'
                        type: array
                    type: object
              type: object
      summary: get comment by id
      tags:
      - Comment
    post:
      consumes:
      - application/json
      description: add comment
      parameters:
      - description: comment
        in: body
        name: data
        required: true
        schema:
          $ref: '#/definitions/schema.AddCommentReq'
      produces:
      - application/json
      responses:
        "200":
          description: OK
          schema:
            allOf:
            - $ref: '#/definitions/handler.RespBody'
            - properties:
                data:
                  $ref: '#/definitions/schema.GetCommentResp'
              type: object
      security:
      - ApiKeyAuth: []
      summary: add comment
      tags:
      - Comment
    put:
      consumes:
      - application/json
      description: update comment
      parameters:
      - description: comment
        in: body
        name: data
        required: true
        schema:
          $ref: '#/definitions/schema.UpdateCommentReq'
      produces:
      - application/json
      responses:
        "200":
          description: OK
          schema:
            $ref: '#/definitions/handler.RespBody'
      security:
      - ApiKeyAuth: []
      summary: update comment
      tags:
      - Comment
  /answer/api/v1/comment/page:
    get:
      description: get comment page
      parameters:
      - description: page
        in: query
        name: page
        type: integer
      - description: page size
        in: query
        name: page_size
        type: integer
      - description: object id
        in: query
        name: object_id
        required: true
        type: string
      - description: query condition
        enum:
        - vote
        in: query
        name: query_cond
        type: string
      produces:
      - application/json
      responses:
        "200":
          description: OK
          schema:
            allOf:
            - $ref: '#/definitions/handler.RespBody'
            - properties:
                data:
                  allOf:
                  - $ref: '#/definitions/pager.PageModel'
                  - properties:
                      list:
                        items:
                          $ref: '#/definitions/schema.GetCommentResp'
                        type: array
                    type: object
              type: object
      summary: get comment page
      tags:
      - Comment
  /answer/api/v1/file:
    post:
      consumes:
      - multipart/form-data
      description: upload file
      parameters:
      - description: identify the source of the file upload
        enum:
        - post
        - avatar
        - branding
        in: formData
        name: source
        required: true
        type: string
      - description: file
        in: formData
        name: file
        required: true
        type: file
      responses:
        "200":
          description: OK
          schema:
            allOf:
            - $ref: '#/definitions/handler.RespBody'
            - properties:
                data:
                  type: string
              type: object
      security:
      - ApiKeyAuth: []
      summary: upload file
      tags:
      - Upload
  /answer/api/v1/follow:
    post:
      consumes:
      - application/json
      description: follow object or cancel follow operation
      parameters:
      - description: follow
        in: body
        name: data
        required: true
        schema:
          $ref: '#/definitions/schema.FollowReq'
      produces:
      - application/json
      responses:
        "200":
          description: OK
          schema:
            allOf:
            - $ref: '#/definitions/handler.RespBody'
            - properties:
                data:
                  $ref: '#/definitions/schema.FollowResp'
              type: object
      security:
      - ApiKeyAuth: []
      summary: follow object or cancel follow operation
      tags:
      - Activity
  /answer/api/v1/follow/tags:
    put:
      consumes:
      - application/json
      description: update user follow tags
      parameters:
      - description: follow
        in: body
        name: data
        required: true
        schema:
          $ref: '#/definitions/schema.UpdateFollowTagsReq'
      produces:
      - application/json
      responses:
        "200":
          description: OK
          schema:
            $ref: '#/definitions/handler.RespBody'
      security:
      - ApiKeyAuth: []
      summary: update user follow tags
      tags:
      - Activity
  /answer/api/v1/language/config:
    get:
      description: get language config mapping
      parameters:
      - description: Accept-Language
        in: header
        name: Accept-Language
        required: true
        type: string
      produces:
      - application/json
      responses:
        "200":
          description: OK
          schema:
            $ref: '#/definitions/handler.RespBody'
      summary: get language config mapping
      tags:
      - Lang
  /answer/api/v1/language/options:
    get:
      description: Get language options
      produces:
      - application/json
      responses:
        "200":
          description: OK
          schema:
            $ref: '#/definitions/handler.RespBody'
      summary: Get language options
      tags:
      - Lang
  /answer/api/v1/notification/page:
    get:
      consumes:
      - application/json
      description: get notification list
      parameters:
      - description: page size
        in: query
        name: page
        type: integer
      - description: page size
        in: query
        name: page_size
        type: integer
      - description: type
        enum:
        - inbox
        - achievement
        in: query
        name: type
        required: true
        type: string
      produces:
      - application/json
      responses:
        "200":
          description: OK
          schema:
            $ref: '#/definitions/handler.RespBody'
      security:
      - ApiKeyAuth: []
      summary: get notification list
      tags:
      - Notification
  /answer/api/v1/notification/read/state:
    put:
      consumes:
      - application/json
      description: ClearUnRead
      parameters:
      - description: NotificationClearIDRequest
        in: body
        name: data
        required: true
        schema:
          $ref: '#/definitions/schema.NotificationClearIDRequest'
      produces:
      - application/json
      responses:
        "200":
          description: OK
          schema:
            $ref: '#/definitions/handler.RespBody'
      security:
      - ApiKeyAuth: []
      summary: ClearUnRead
      tags:
      - Notification
  /answer/api/v1/notification/read/state/all:
    put:
      consumes:
      - application/json
      description: ClearUnRead
      parameters:
      - description: NotificationClearRequest
        in: body
        name: data
        required: true
        schema:
          $ref: '#/definitions/schema.NotificationClearRequest'
      produces:
      - application/json
      responses:
        "200":
          description: OK
          schema:
            $ref: '#/definitions/handler.RespBody'
      security:
      - ApiKeyAuth: []
      summary: ClearUnRead
      tags:
      - Notification
  /answer/api/v1/notification/status:
    get:
      consumes:
      - application/json
      description: GetRedDot
      produces:
      - application/json
      responses:
        "200":
          description: OK
          schema:
            $ref: '#/definitions/handler.RespBody'
      security:
      - ApiKeyAuth: []
      summary: GetRedDot
      tags:
      - Notification
    put:
      consumes:
      - application/json
      description: DelRedDot
      parameters:
      - description: NotificationClearRequest
        in: body
        name: data
        required: true
        schema:
          $ref: '#/definitions/schema.NotificationClearRequest'
      produces:
      - application/json
      responses:
        "200":
          description: OK
          schema:
            $ref: '#/definitions/handler.RespBody'
      security:
      - ApiKeyAuth: []
      summary: DelRedDot
      tags:
      - Notification
  /answer/api/v1/personal/answer/page:
    get:
      consumes:
      - application/json
      description: UserAnswerList
      parameters:
      - default: string
        description: username
        in: query
        name: username
        required: true
        type: string
      - description: order
        enum:
        - newest
        - score
        in: query
        name: order
        required: true
        type: string
      - default: "0"
        description: page
        in: query
        name: page
        required: true
        type: string
      - default: "20"
        description: pagesize
        in: query
        name: pagesize
        required: true
        type: string
      produces:
      - application/json
      responses:
        "200":
          description: OK
          schema:
            $ref: '#/definitions/handler.RespBody'
      security:
      - ApiKeyAuth: []
      summary: UserAnswerList
      tags:
      - api-answer
  /answer/api/v1/personal/collection/page:
    get:
      consumes:
      - application/json
      description: UserCollectionList
      parameters:
      - default: "0"
        description: page
        in: query
        name: page
        required: true
        type: string
      - default: "20"
        description: pagesize
        in: query
        name: pagesize
        required: true
        type: string
      produces:
      - application/json
      responses:
        "200":
          description: OK
          schema:
            $ref: '#/definitions/handler.RespBody'
      security:
      - ApiKeyAuth: []
      summary: UserCollectionList
      tags:
      - Collection
  /answer/api/v1/personal/comment/page:
    get:
      description: user personal comment list
      parameters:
      - description: page
        in: query
        name: page
        type: integer
      - description: page size
        in: query
        name: page_size
        type: integer
      - description: username
        in: query
        name: username
        type: string
      produces:
      - application/json
      responses:
        "200":
          description: OK
          schema:
            allOf:
            - $ref: '#/definitions/handler.RespBody'
            - properties:
                data:
                  allOf:
                  - $ref: '#/definitions/pager.PageModel'
                  - properties:
                      list:
                        items:
                          $ref: '#/definitions/schema.GetCommentPersonalWithPageResp'
                        type: array
                    type: object
              type: object
      summary: user personal comment list
      tags:
      - Comment
  /answer/api/v1/personal/qa/top:
    get:
      consumes:
      - application/json
      description: UserTop
      parameters:
      - default: string
        description: username
        in: query
        name: username
        required: true
        type: string
      produces:
      - application/json
      responses:
        "200":
          description: OK
          schema:
            $ref: '#/definitions/handler.RespBody'
      security:
      - ApiKeyAuth: []
      summary: UserTop
      tags:
      - api-question
  /answer/api/v1/personal/rank/page:
    get:
      description: user personal rank list
      parameters:
      - description: page
        in: query
        name: page
        type: integer
      - description: page size
        in: query
        name: page_size
        type: integer
      - description: username
        in: query
        name: username
        type: string
      produces:
      - application/json
      responses:
        "200":
          description: OK
          schema:
            allOf:
            - $ref: '#/definitions/handler.RespBody'
            - properties:
                data:
                  allOf:
                  - $ref: '#/definitions/pager.PageModel'
                  - properties:
                      list:
                        items:
                          $ref: '#/definitions/schema.GetRankPersonalWithPageResp'
                        type: array
                    type: object
              type: object
      summary: user personal rank list
      tags:
      - Rank
  /answer/api/v1/personal/user/info:
    get:
      consumes:
      - application/json
      description: GetOtherUserInfoByUsername
      parameters:
      - description: username
        in: query
        name: username
        required: true
        type: string
      produces:
      - application/json
      responses:
        "200":
          description: OK
          schema:
            allOf:
            - $ref: '#/definitions/handler.RespBody'
            - properties:
                data:
                  $ref: '#/definitions/schema.GetOtherUserInfoResp'
              type: object
      security:
      - ApiKeyAuth: []
      summary: GetOtherUserInfoByUsername
      tags:
      - User
  /answer/api/v1/personal/vote/page:
    get:
      consumes:
      - application/json
      description: user's vote
      parameters:
      - description: page size
        in: query
        name: page
        type: integer
      - description: page size
        in: query
        name: page_size
        type: integer
      produces:
      - application/json
      responses:
        "200":
          description: OK
          schema:
            allOf:
            - $ref: '#/definitions/handler.RespBody'
            - properties:
                data:
                  allOf:
                  - $ref: '#/definitions/pager.PageModel'
                  - properties:
                      list:
                        items:
                          $ref: '#/definitions/schema.GetVoteWithPageResp'
                        type: array
                    type: object
              type: object
      security:
      - ApiKeyAuth: []
      summary: user's votes
      tags:
      - Activity
  /answer/api/v1/question:
    delete:
      consumes:
      - application/json
      description: delete question
      parameters:
      - description: question
        in: body
        name: data
        required: true
        schema:
          $ref: '#/definitions/schema.RemoveQuestionReq'
      produces:
      - application/json
      responses:
        "200":
          description: OK
          schema:
            $ref: '#/definitions/handler.RespBody'
      security:
      - ApiKeyAuth: []
      summary: delete question
      tags:
      - api-question
    post:
      consumes:
      - application/json
      description: add question
      parameters:
      - description: question
        in: body
        name: data
        required: true
        schema:
          $ref: '#/definitions/schema.QuestionAdd'
      produces:
      - application/json
      responses:
        "200":
          description: OK
          schema:
            $ref: '#/definitions/handler.RespBody'
      security:
      - ApiKeyAuth: []
      summary: add question
      tags:
      - api-question
    put:
      consumes:
      - application/json
      description: update question
      parameters:
      - description: question
        in: body
        name: data
        required: true
        schema:
          $ref: '#/definitions/schema.QuestionUpdate'
      produces:
      - application/json
      responses:
        "200":
          description: OK
          schema:
            $ref: '#/definitions/handler.RespBody'
      security:
      - ApiKeyAuth: []
      summary: update question
      tags:
      - api-question
  /answer/api/v1/question/closemsglist:
    get:
      consumes:
      - application/json
      description: close question msg list
      produces:
      - application/json
      responses:
        "200":
          description: OK
          schema:
            $ref: '#/definitions/handler.RespBody'
      security:
      - ApiKeyAuth: []
      summary: close question msg list
      tags:
      - api-question
  /answer/api/v1/question/info:
    get:
      consumes:
      - application/json
      description: GetQuestion Question
      parameters:
      - default: "1"
        description: Question TagID
        in: query
        name: id
        required: true
        type: string
      produces:
      - application/json
      responses:
        "200":
          description: OK
          schema:
            type: string
      security:
      - ApiKeyAuth: []
      summary: GetQuestion Question
      tags:
      - api-question
  /answer/api/v1/question/page:
    get:
      consumes:
      - application/json
      description: SearchQuestionList <br>  "order"  Enums(newest, active,frequent,score,unanswered)
      parameters:
      - description: QuestionSearch
        in: body
        name: data
        required: true
        schema:
          $ref: '#/definitions/schema.QuestionSearch'
      produces:
      - application/json
      responses:
        "200":
          description: OK
          schema:
            type: string
      summary: SearchQuestionList
      tags:
      - api-question
  /answer/api/v1/question/reopen:
    put:
      consumes:
      - application/json
      description: reopen question
      parameters:
      - description: question
        in: body
        name: data
        required: true
        schema:
          $ref: '#/definitions/schema.ReopenQuestionReq'
      produces:
      - application/json
      responses:
        "200":
          description: OK
          schema:
            $ref: '#/definitions/handler.RespBody'
      security:
      - ApiKeyAuth: []
      summary: reopen question
      tags:
      - api-question
  /answer/api/v1/question/search:
    post:
      consumes:
      - application/json
      description: SearchQuestionList
      parameters:
      - description: QuestionSearch
        in: body
        name: data
        required: true
        schema:
          $ref: '#/definitions/schema.QuestionSearch'
      produces:
      - application/json
      responses:
        "200":
          description: OK
          schema:
            type: string
      summary: SearchQuestionList
      tags:
      - api-question
  /answer/api/v1/question/similar:
    get:
      consumes:
      - application/json
      description: add question title like
      parameters:
      - default: string
        description: title
        in: query
        name: title
        required: true
        type: string
      produces:
      - application/json
      responses:
        "200":
          description: OK
          schema:
            $ref: '#/definitions/handler.RespBody'
      security:
      - ApiKeyAuth: []
      summary: add question title like
      tags:
      - api-question
  /answer/api/v1/question/similar/tag:
    get:
      consumes:
      - application/json
      description: Search Similar Question
      parameters:
      - default: ""
        description: question_id
        in: query
        name: question_id
        required: true
        type: string
      produces:
      - application/json
      responses:
        "200":
          description: OK
          schema:
            type: string
      summary: Search Similar Question
      tags:
      - api-question
  /answer/api/v1/question/status:
    put:
      consumes:
      - application/json
      description: Close question
      parameters:
      - description: question
        in: body
        name: data
        required: true
        schema:
          $ref: '#/definitions/schema.CloseQuestionReq'
      produces:
      - application/json
      responses:
        "200":
          description: OK
          schema:
            $ref: '#/definitions/handler.RespBody'
      security:
      - ApiKeyAuth: []
      summary: Close question
      tags:
      - api-question
  /answer/api/v1/question/tags:
    get:
      description: get tag list
      parameters:
      - description: tag
        in: query
        name: tag
        type: string
      produces:
      - application/json
      responses:
        "200":
          description: OK
          schema:
            allOf:
            - $ref: '#/definitions/handler.RespBody'
            - properties:
                data:
                  items:
                    $ref: '#/definitions/schema.GetTagResp'
                  type: array
              type: object
      security:
      - ApiKeyAuth: []
      summary: get tag list
      tags:
      - Tag
  /answer/api/v1/reasons:
    get:
      consumes:
      - application/json
      description: get reasons by object type and action
      parameters:
      - description: object_type
        enum:
        - question
        - answer
        - comment
        - user
        in: query
        name: object_type
        required: true
        type: string
      - description: action
        enum:
        - status
        - close
        - flag
        - review
        in: query
        name: action
        required: true
        type: string
      produces:
      - application/json
      responses:
        "200":
          description: OK
          schema:
            $ref: '#/definitions/handler.RespBody'
      security:
      - ApiKeyAuth: []
      summary: get reasons by object type and action
      tags:
      - reason
  /answer/api/v1/report:
    post:
      consumes:
      - application/json
      description: add report <br> source (question, answer, comment, user)
      parameters:
      - description: report
        in: body
        name: data
        required: true
        schema:
          $ref: '#/definitions/schema.AddReportReq'
      produces:
      - application/json
      responses:
        "200":
          description: OK
          schema:
            $ref: '#/definitions/handler.RespBody'
      security:
      - ApiKeyAuth: []
      - ApiKeyAuth: []
      summary: add report
      tags:
      - Report
  /answer/api/v1/report/type/list:
    get:
      description: get report type list
      parameters:
      - description: report source
        enum:
        - question
        - answer
        - comment
        - user
        in: query
        name: source
        required: true
        type: string
      produces:
      - application/json
      responses:
        "200":
          description: OK
          schema:
            allOf:
            - $ref: '#/definitions/handler.RespBody'
            - properties:
                data:
                  items:
                    $ref: '#/definitions/schema.GetReportTypeResp'
                  type: array
              type: object
      summary: get report type list
      tags:
      - Report
  /answer/api/v1/revisions:
    get:
      description: get revision list
      parameters:
      - description: object id
        in: query
        name: object_id
        required: true
        type: string
      produces:
      - application/json
      responses:
        "200":
          description: OK
          schema:
            allOf:
            - $ref: '#/definitions/handler.RespBody'
            - properties:
                data:
                  items:
                    $ref: '#/definitions/schema.GetRevisionResp'
                  type: array
              type: object
      summary: get revision list
      tags:
      - Revision
  /answer/api/v1/revisions/audit:
    put:
      description: revision audit operation:approve or reject
      parameters:
      - description: audit
        in: body
        name: data
        required: true
        schema:
          $ref: '#/definitions/schema.RevisionAuditReq'
      produces:
      - application/json
      responses:
        "200":
          description: OK
          schema:
            $ref: '#/definitions/handler.RespBody'
      security:
      - ApiKeyAuth: []
      summary: revision audit
      tags:
      - Revision
  /answer/api/v1/revisions/edit/check:
    get:
      consumes:
      - application/json
      description: check can update revision
      parameters:
      - default: string
        description: id
        in: query
        name: id
        required: true
        type: string
      produces:
      - application/json
      responses:
        "200":
          description: OK
          schema:
            $ref: '#/definitions/handler.RespBody'
      security:
      - ApiKeyAuth: []
      summary: check can update revision
      tags:
      - Revision
  /answer/api/v1/revisions/unreviewed:
    get:
      description: get unreviewed revision list
      parameters:
      - description: page id
        in: query
        name: page
        required: true
        type: string
      produces:
      - application/json
      responses:
        "200":
          description: OK
          schema:
            allOf:
            - $ref: '#/definitions/handler.RespBody'
            - properties:
                data:
                  allOf:
                  - $ref: '#/definitions/pager.PageModel'
                  - properties:
                      list:
                        items:
                          $ref: '#/definitions/schema.GetUnreviewedRevisionResp'
                        type: array
                    type: object
              type: object
      security:
      - ApiKeyAuth: []
      summary: get unreviewed revision list
      tags:
      - Revision
  /answer/api/v1/search:
    get:
      description: search object
      parameters:
      - description: query string
        in: query
        name: q
        required: true
        type: string
      - description: order
        enum:
        - newest
        - active
        - score
        - relevance
        in: query
        name: order
        required: true
        type: string
      produces:
      - application/json
      responses:
        "200":
          description: OK
          schema:
            allOf:
            - $ref: '#/definitions/handler.RespBody'
            - properties:
                data:
                  $ref: '#/definitions/schema.SearchListResp'
              type: object
      security:
      - ApiKeyAuth: []
      summary: search object
      tags:
      - Search
  /answer/api/v1/siteinfo:
    get:
      description: get site info
      produces:
      - application/json
      responses:
        "200":
          description: OK
          schema:
            allOf:
            - $ref: '#/definitions/handler.RespBody'
            - properties:
                data:
                  $ref: '#/definitions/schema.SiteInfoResp'
              type: object
      summary: get site info
      tags:
      - site
  /answer/api/v1/siteinfo/legal:
    get:
      description: get site legal info
      parameters:
      - description: legal information type
        enum:
        - tos
        - privacy
        in: query
        name: info_type
        required: true
        type: string
      produces:
      - application/json
      responses:
        "200":
          description: OK
          schema:
            allOf:
            - $ref: '#/definitions/handler.RespBody'
            - properties:
                data:
                  $ref: '#/definitions/schema.GetSiteLegalInfoResp'
              type: object
      summary: get site legal info
      tags:
      - site
  /answer/api/v1/tag:
    delete:
      consumes:
      - application/json
      description: delete tag
      parameters:
      - description: tag
        in: body
        name: data
        required: true
        schema:
          $ref: '#/definitions/schema.RemoveTagReq'
      produces:
      - application/json
      responses:
        "200":
          description: OK
          schema:
            $ref: '#/definitions/handler.RespBody'
      summary: delete tag
      tags:
      - Tag
    get:
      consumes:
      - application/json
      description: get tag one
      parameters:
      - description: tag id
        in: query
        name: tag_id
        required: true
        type: string
      - description: tag name
        in: query
        name: tag_name
        required: true
        type: string
      produces:
      - application/json
      responses:
        "200":
          description: OK
          schema:
            allOf:
            - $ref: '#/definitions/handler.RespBody'
            - properties:
                data:
                  $ref: '#/definitions/schema.GetTagResp'
              type: object
      summary: get tag one
      tags:
      - Tag
    put:
      consumes:
      - application/json
      description: update tag
      parameters:
      - description: tag
        in: body
        name: data
        required: true
        schema:
          $ref: '#/definitions/schema.UpdateTagReq'
      produces:
      - application/json
      responses:
        "200":
          description: OK
          schema:
            $ref: '#/definitions/handler.RespBody'
      summary: update tag
      tags:
      - Tag
  /answer/api/v1/tag/synonym:
    put:
      consumes:
      - application/json
      description: update tag
      parameters:
      - description: tag
        in: body
        name: data
        required: true
        schema:
          $ref: '#/definitions/schema.UpdateTagSynonymReq'
      produces:
      - application/json
      responses:
        "200":
          description: OK
          schema:
            $ref: '#/definitions/handler.RespBody'
      summary: update tag
      tags:
      - Tag
  /answer/api/v1/tag/synonyms:
    get:
      description: get tag synonyms
      parameters:
      - description: tag id
        in: query
        name: tag_id
        required: true
        type: integer
      produces:
      - application/json
      responses:
        "200":
          description: OK
          schema:
            allOf:
            - $ref: '#/definitions/handler.RespBody'
            - properties:
                data:
                  $ref: '#/definitions/schema.GetTagSynonymsResp'
              type: object
      summary: get tag synonyms
      tags:
      - Tag
  /answer/api/v1/tags/following:
    get:
      description: get following tag list
      produces:
      - application/json
      responses:
        "200":
          description: OK
          schema:
            allOf:
            - $ref: '#/definitions/handler.RespBody'
            - properties:
                data:
                  items:
                    $ref: '#/definitions/schema.GetFollowingTagsResp'
                  type: array
              type: object
      security:
      - ApiKeyAuth: []
      summary: get following tag list
      tags:
      - Tag
  /answer/api/v1/tags/page:
    get:
      description: get tag page
      parameters:
      - description: page size
        in: query
        name: page
        type: integer
      - description: page size
        in: query
        name: page_size
        type: integer
      - description: slug_name
        in: query
        name: slug_name
        type: string
      - description: query condition
        enum:
        - popular
        - name
        - newest
        in: query
        name: query_cond
        type: string
      produces:
      - application/json
      responses:
        "200":
          description: OK
          schema:
            allOf:
            - $ref: '#/definitions/handler.RespBody'
            - properties:
                data:
                  allOf:
                  - $ref: '#/definitions/pager.PageModel'
                  - properties:
                      list:
                        items:
                          $ref: '#/definitions/schema.GetTagPageResp'
                        type: array
                    type: object
              type: object
      summary: get tag page
      tags:
      - Tag
  /answer/api/v1/user/action/record:
    get:
      description: ActionRecord
      parameters:
      - description: action
        enum:
        - login
        - e_mail
        - find_pass
        in: query
        name: action
        required: true
        type: string
      responses:
        "200":
          description: OK
          schema:
            allOf:
            - $ref: '#/definitions/handler.RespBody'
            - properties:
                data:
                  $ref: '#/definitions/schema.ActionRecordResp'
              type: object
      security:
      - ApiKeyAuth: []
      summary: ActionRecord
      tags:
      - User
  /answer/api/v1/user/email:
    put:
      consumes:
      - application/json
      description: user change email verification
      parameters:
      - description: UserChangeEmailVerifyReq
        in: body
        name: data
        required: true
        schema:
          $ref: '#/definitions/schema.UserChangeEmailVerifyReq'
      produces:
      - application/json
      responses:
        "200":
          description: OK
          schema:
            $ref: '#/definitions/handler.RespBody'
      security:
      - ApiKeyAuth: []
      summary: user change email verification
      tags:
      - User
  /answer/api/v1/user/email/change/code:
    post:
      consumes:
      - application/json
      description: send email to the user email then change their email
      parameters:
      - description: UserChangeEmailSendCodeReq
        in: body
        name: data
        required: true
        schema:
          $ref: '#/definitions/schema.UserChangeEmailSendCodeReq'
      produces:
      - application/json
      responses:
        "200":
          description: OK
          schema:
            $ref: '#/definitions/handler.RespBody'
      summary: send email to the user email then change their email
      tags:
      - User
  /answer/api/v1/user/email/verification:
    post:
      consumes:
      - application/json
      description: UserVerifyEmail
      parameters:
      - default: ""
        description: code
        in: query
        name: code
        required: true
        type: string
      produces:
      - application/json
      responses:
        "200":
          description: OK
          schema:
            allOf:
            - $ref: '#/definitions/handler.RespBody'
            - properties:
                data:
                  $ref: '#/definitions/schema.GetUserResp'
              type: object
      summary: UserVerifyEmail
      tags:
      - User
  /answer/api/v1/user/email/verification/send:
    post:
      consumes:
      - application/json
      description: UserVerifyEmailSend
      parameters:
      - default: ""
        description: captcha_id
        in: query
        name: captcha_id
        type: string
      - default: ""
        description: captcha_code
        in: query
        name: captcha_code
        type: string
      produces:
      - application/json
      responses:
        "200":
          description: OK
          schema:
            type: string
      security:
      - ApiKeyAuth: []
      summary: UserVerifyEmailSend
      tags:
      - User
  /answer/api/v1/user/info:
    get:
      consumes:
      - application/json
      description: get user info, if user no login response http code is 200, but
        user info is null
      produces:
      - application/json
      responses:
        "200":
          description: OK
          schema:
            allOf:
            - $ref: '#/definitions/handler.RespBody'
            - properties:
                data:
                  $ref: '#/definitions/schema.GetUserToSetShowResp'
              type: object
      security:
      - ApiKeyAuth: []
      summary: GetUserInfoByUserID
      tags:
      - User
    put:
      consumes:
      - application/json
      description: UserUpdateInfo update user info
      parameters:
      - description: access-token
        in: header
        name: Authorization
        required: true
        type: string
      - description: UpdateInfoRequest
        in: body
        name: data
        required: true
        schema:
          $ref: '#/definitions/schema.UpdateInfoRequest'
      produces:
      - application/json
      responses:
        "200":
          description: OK
          schema:
            $ref: '#/definitions/handler.RespBody'
      security:
      - ApiKeyAuth: []
      summary: UserUpdateInfo update user info
      tags:
      - User
  /answer/api/v1/user/interface:
    put:
      consumes:
      - application/json
      description: UserUpdateInterface update user interface config
      parameters:
      - description: access-token
        in: header
        name: Authorization
        required: true
        type: string
      - description: UpdateInfoRequest
        in: body
        name: data
        required: true
        schema:
          $ref: '#/definitions/schema.UpdateUserInterfaceRequest'
      produces:
      - application/json
      responses:
        "200":
          description: OK
          schema:
            $ref: '#/definitions/handler.RespBody'
      security:
      - ApiKeyAuth: []
      summary: UserUpdateInterface update user interface config
      tags:
      - User
  /answer/api/v1/user/login/email:
    post:
      consumes:
      - application/json
      description: UserEmailLogin
      parameters:
      - description: UserEmailLogin
        in: body
        name: data
        required: true
        schema:
          $ref: '#/definitions/schema.UserEmailLogin'
      produces:
      - application/json
      responses:
        "200":
          description: OK
          schema:
            allOf:
            - $ref: '#/definitions/handler.RespBody'
            - properties:
                data:
                  $ref: '#/definitions/schema.GetUserResp'
              type: object
      summary: UserEmailLogin
      tags:
      - User
  /answer/api/v1/user/logout:
    get:
      consumes:
      - application/json
      description: user logout
      produces:
      - application/json
      responses:
        "200":
          description: OK
          schema:
            $ref: '#/definitions/handler.RespBody'
      summary: user logout
      tags:
      - User
  /answer/api/v1/user/notice/set:
    post:
      consumes:
      - application/json
      description: UserNoticeSet
      parameters:
      - description: UserNoticeSetRequest
        in: body
        name: data
        required: true
        schema:
          $ref: '#/definitions/schema.UserNoticeSetRequest'
      produces:
      - application/json
      responses:
        "200":
          description: OK
          schema:
            allOf:
            - $ref: '#/definitions/handler.RespBody'
            - properties:
                data:
                  $ref: '#/definitions/schema.UserNoticeSetResp'
              type: object
      security:
      - ApiKeyAuth: []
      summary: UserNoticeSet
      tags:
      - User
  /answer/api/v1/user/password:
    put:
      consumes:
      - application/json
      description: UserModifyPassWord
      parameters:
      - description: UserModifyPassWordRequest
        in: body
        name: data
        required: true
        schema:
          $ref: '#/definitions/schema.UserModifyPassWordRequest'
      produces:
      - application/json
      responses:
        "200":
          description: OK
          schema:
            $ref: '#/definitions/handler.RespBody'
      security:
      - ApiKeyAuth: []
      summary: UserModifyPassWord
      tags:
      - User
  /answer/api/v1/user/password/replacement:
    post:
      consumes:
      - application/json
      description: UseRePassWord
      parameters:
      - description: UserRePassWordRequest
        in: body
        name: data
        required: true
        schema:
          $ref: '#/definitions/schema.UserRePassWordRequest'
      produces:
      - application/json
      responses:
        "200":
          description: OK
          schema:
            type: string
      summary: UseRePassWord
      tags:
      - User
  /answer/api/v1/user/password/reset:
    post:
      consumes:
      - application/json
      description: RetrievePassWord
      parameters:
      - description: UserRetrievePassWordRequest
        in: body
        name: data
        required: true
        schema:
          $ref: '#/definitions/schema.UserRetrievePassWordRequest'
      produces:
      - application/json
      responses:
        "200":
          description: OK
          schema:
            type: string
      summary: RetrievePassWord
      tags:
      - User
  /answer/api/v1/user/ranking:
    get:
      consumes:
      - application/json
      description: get user ranking
      produces:
      - application/json
      responses:
        "200":
          description: OK
          schema:
            allOf:
            - $ref: '#/definitions/handler.RespBody'
            - properties:
                data:
<<<<<<< HEAD
                  $ref: '#/definitions/schema.GetUserToSetShowResp'
=======
                  $ref: '#/definitions/schema.UserRankingResp'
>>>>>>> 033cbc50
              type: object
      security:
      - ApiKeyAuth: []
      summary: get user ranking
      tags:
      - User
  /answer/api/v1/user/register/email:
    post:
      consumes:
      - application/json
      description: UserRegisterByEmail
      parameters:
      - description: UserRegisterReq
        in: body
        name: data
        required: true
        schema:
          $ref: '#/definitions/schema.UserRegisterReq'
      produces:
      - application/json
      responses:
        "200":
          description: OK
          schema:
            allOf:
            - $ref: '#/definitions/handler.RespBody'
            - properties:
                data:
                  $ref: '#/definitions/schema.GetUserResp'
              type: object
      summary: UserRegisterByEmail
      tags:
      - User
  /answer/api/v1/vote/down:
    post:
      consumes:
      - application/json
      description: add vote
      parameters:
      - description: vote
        in: body
        name: data
        required: true
        schema:
          $ref: '#/definitions/schema.VoteReq'
      produces:
      - application/json
      responses:
        "200":
          description: OK
          schema:
            allOf:
            - $ref: '#/definitions/handler.RespBody'
            - properties:
                data:
                  $ref: '#/definitions/schema.VoteResp'
              type: object
      security:
      - ApiKeyAuth: []
      summary: vote down
      tags:
      - Activity
  /answer/api/v1/vote/up:
    post:
      consumes:
      - application/json
      description: add vote
      parameters:
      - description: vote
        in: body
        name: data
        required: true
        schema:
          $ref: '#/definitions/schema.VoteReq'
      produces:
      - application/json
      responses:
        "200":
          description: OK
          schema:
            allOf:
            - $ref: '#/definitions/handler.RespBody'
            - properties:
                data:
                  $ref: '#/definitions/schema.VoteResp'
              type: object
      security:
      - ApiKeyAuth: []
      summary: vote up
      tags:
      - Activity
  /installation/base-info:
    post:
      consumes:
      - application/json
      description: init base info
      parameters:
      - description: InitBaseInfoReq
        in: body
        name: data
        required: true
        schema:
          $ref: '#/definitions/install.InitBaseInfoReq'
      produces:
      - application/json
      responses:
        "200":
          description: OK
          schema:
            $ref: '#/definitions/handler.RespBody'
      summary: init base info
      tags:
      - installation
  /installation/config-file/check:
    post:
      consumes:
      - application/json
      description: check config file if exist when installation
      produces:
      - application/json
      responses:
        "200":
          description: OK
          schema:
            allOf:
            - $ref: '#/definitions/handler.RespBody'
            - properties:
                data:
                  $ref: '#/definitions/install.CheckConfigFileResp'
              type: object
      summary: check config file if exist when installation
      tags:
      - installation
  /installation/db/check:
    post:
      consumes:
      - application/json
      description: check database if exist when installation
      parameters:
      - description: CheckDatabaseReq
        in: body
        name: data
        required: true
        schema:
          $ref: '#/definitions/install.CheckDatabaseReq'
      produces:
      - application/json
      responses:
        "200":
          description: OK
          schema:
            allOf:
            - $ref: '#/definitions/handler.RespBody'
            - properties:
                data:
                  $ref: '#/definitions/install.CheckConfigFileResp'
              type: object
      summary: check database if exist when installation
      tags:
      - installation
  /installation/init:
    post:
      consumes:
      - application/json
      description: init environment
      parameters:
      - description: CheckDatabaseReq
        in: body
        name: data
        required: true
        schema:
          $ref: '#/definitions/install.CheckDatabaseReq'
      produces:
      - application/json
      responses:
        "200":
          description: OK
          schema:
            $ref: '#/definitions/handler.RespBody'
      summary: init environment
      tags:
      - installation
  /installation/language/options:
    get:
      description: get installation language options
      produces:
      - application/json
      responses:
        "200":
          description: OK
          schema:
            allOf:
            - $ref: '#/definitions/handler.RespBody'
            - properties:
                data:
                  items:
                    $ref: '#/definitions/translator.LangOption'
                  type: array
              type: object
      summary: get installation language options
      tags:
      - Lang
  /personal/question/page:
    get:
      consumes:
      - application/json
      description: UserList
      parameters:
      - default: string
        description: username
        in: query
        name: username
        required: true
        type: string
      - description: order
        enum:
        - newest
        - score
        in: query
        name: order
        required: true
        type: string
      - default: "0"
        description: page
        in: query
        name: page
        required: true
        type: string
      - default: "20"
        description: pagesize
        in: query
        name: pagesize
        required: true
        type: string
      produces:
      - application/json
      responses:
        "200":
          description: OK
          schema:
            $ref: '#/definitions/handler.RespBody'
      security:
      - ApiKeyAuth: []
      summary: UserList
      tags:
      - api-question
  /robots.txt:
    get:
      description: get site robots information
      produces:
      - application/json
      responses:
        "200":
          description: OK
          schema:
            type: string
      summary: get site robots information
      tags:
      - site
securityDefinitions:
  ApiKeyAuth:
    in: header
    name: Authorization
    type: apiKey
swagger: "2.0"<|MERGE_RESOLUTION|>--- conflicted
+++ resolved
@@ -4720,11 +4720,7 @@
             - $ref: '#/definitions/handler.RespBody'
             - properties:
                 data:
-<<<<<<< HEAD
-                  $ref: '#/definitions/schema.GetUserToSetShowResp'
-=======
                   $ref: '#/definitions/schema.UserRankingResp'
->>>>>>> 033cbc50
               type: object
       security:
       - ApiKeyAuth: []
